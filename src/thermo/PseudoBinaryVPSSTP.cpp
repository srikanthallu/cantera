/**
 *  @file PseudoBinaryVPSSTP.cpp
 *   Definitions for intermediate ThermoPhase object for phases which
 *   employ excess gibbs free energy formulations
 *  (see \ref thermoprops
 * and class \link Cantera::PseudoBinaryVPSSTP PseudoBinaryVPSSTP\endlink).
 *
 * Header file for a derived class of ThermoPhase that handles
 * variable pressure standard state methods for calculating
 * thermodynamic properties that are further based upon expressions
 * for the excess gibbs free energy expressed as a function of
 * the mole fractions.
 */
/*
 * Copyright (2009) Sandia Corporation. Under the terms of
 * Contract DE-AC04-94AL85000 with Sandia Corporation, the
 * U.S. Government retains certain rights in this software.
 */
#include "cantera/thermo/PseudoBinaryVPSSTP.h"
#include "cantera/base/stringUtils.h"

#include <cmath>
#include <cstdio>

using namespace std;

namespace Cantera
{
PseudoBinaryVPSSTP::PseudoBinaryVPSSTP() :
    GibbsExcessVPSSTP(),
    PBType_(PBTYPE_PASSTHROUGH),
    numPBSpecies_(m_kk),
    indexSpecialSpecies_(npos),
    numCationSpecies_(0),
    numAnionSpecies_(0),
    numPassThroughSpecies_(0),
    neutralPBindexStart(0),
    cationPhase_(0),
    anionPhase_(0)
{
}

PseudoBinaryVPSSTP::PseudoBinaryVPSSTP(const PseudoBinaryVPSSTP& b) :
    GibbsExcessVPSSTP(),
    PBType_(PBTYPE_PASSTHROUGH),
    numPBSpecies_(m_kk),
    indexSpecialSpecies_(npos),
    numCationSpecies_(0),
    numAnionSpecies_(0),
    numPassThroughSpecies_(0),
    neutralPBindexStart(0),
    cationPhase_(0),
    anionPhase_(0)
{
    *this = operator=(b);
}

PseudoBinaryVPSSTP& PseudoBinaryVPSSTP::
operator=(const PseudoBinaryVPSSTP& b)
{
    if (&b != this) {
        GibbsExcessVPSSTP::operator=(b);
    }

    PBType_                     = b.PBType_;
    numPBSpecies_               = b.numPBSpecies_;
    indexSpecialSpecies_        = b.indexSpecialSpecies_;
    PBMoleFractions_            = b.PBMoleFractions_;
    cationList_                 = b.cationList_;
    numCationSpecies_           = b.numCationSpecies_;
    anionList_                  = b.anionList_;
    numAnionSpecies_            = b.numAnionSpecies_;
    passThroughList_            = b.passThroughList_;
    numPassThroughSpecies_      = b.numPassThroughSpecies_;
    neutralPBindexStart         = b.neutralPBindexStart;
    cationPhase_                = b.cationPhase_;
    anionPhase_                 = b.anionPhase_;
    moleFractionsTmp_           = b.moleFractionsTmp_;

    return *this;
}

PseudoBinaryVPSSTP::~PseudoBinaryVPSSTP()
{
}

<<<<<<< HEAD
/*
 * This routine duplicates the current object and returns
 * a pointer to ThermoPhase.
 */
thermo_t*
=======
ThermoPhase*
>>>>>>> 61abf386
PseudoBinaryVPSSTP::duplMyselfAsThermoPhase() const
{
    return new PseudoBinaryVPSSTP(*this);
}

int PseudoBinaryVPSSTP::eosType() const
{
    return 0;
}

doublereal PseudoBinaryVPSSTP::standardConcentration(size_t k) const
{
    err("standardConcentration");
    return -1.0;
}

doublereal PseudoBinaryVPSSTP::logStandardConc(size_t k) const
{
    err("logStandardConc");
    return -1.0;
}

void PseudoBinaryVPSSTP::getElectrochemPotentials(doublereal* mu) const
{
    getChemPotentials(mu);
    double ve = Faraday * electricPotential();
    for (size_t k = 0; k < m_kk; k++) {
        mu[k] += ve*charge(k);
    }
}

void PseudoBinaryVPSSTP::calcPseudoBinaryMoleFractions() const
{
    size_t k;
    doublereal sumCat;
    doublereal sumAnion;
    doublereal sum = 0.0;
    switch (PBType_) {
    case PBTYPE_PASSTHROUGH:
        for (k = 0; k < m_kk; k++) {
            PBMoleFractions_[k] = moleFractions_[k];
        }
        break;
    case PBTYPE_SINGLEANION:
        sumCat = 0.0;
        sumAnion = 0.0;
        for (k = 0; k < m_kk; k++) {
            moleFractionsTmp_[k] = moleFractions_[k];
        }
        for (k = 0; k < cationList_.size(); k++) {
            sumCat += moleFractions_[cationList_[k]];
        }
        sumAnion =  moleFractions_[anionList_[k]];
        PBMoleFractions_[0] = sumCat -sumAnion;
        moleFractionsTmp_[indexSpecialSpecies_] -= PBMoleFractions_[0];


        for (k = 0; k < numCationSpecies_; k++) {
            PBMoleFractions_[1+k] = moleFractionsTmp_[cationList_[k]];
        }

        for (k = 0; k <  numPassThroughSpecies_; k++) {
            PBMoleFractions_[neutralPBindexStart + k] =
                moleFractions_[cationList_[k]];
        }

        sum = std::max(0.0, PBMoleFractions_[0]);
        for (k = 1; k < numPBSpecies_; k++) {
            sum += PBMoleFractions_[k];
        }
        for (k = 0; k < numPBSpecies_; k++) {
            PBMoleFractions_[k] /= sum;
        }

        break;
    case PBTYPE_SINGLECATION:
        throw CanteraError("eosType", "Unknown type");

        break;

    case PBTYPE_MULTICATIONANION:
        throw CanteraError("eosType", "Unknown type");

        break;
    default:
        throw CanteraError("eosType", "Unknown type");
        break;

    }
}

doublereal PseudoBinaryVPSSTP::err(const std::string& msg) const
{
    throw CanteraError("PseudoBinaryVPSSTP","Base class method "
                       +msg+" called. Equation of state type: "+int2str(eosType()));
    return 0;
}

void PseudoBinaryVPSSTP::initThermo()
{
    initLengths();
    GibbsExcessVPSSTP::initThermo();
}

void  PseudoBinaryVPSSTP::initLengths()
{
    m_kk = nSpecies();
    moleFractions_.resize(m_kk);
}

void PseudoBinaryVPSSTP::initThermoXML(XML_Node& phaseNode, const std::string& id)
{
    GibbsExcessVPSSTP::initThermoXML(phaseNode, id);
}

std::string PseudoBinaryVPSSTP::report(bool show_thermo) const
{
    char p[800];
    string s = "";
    try {
        if (name() != "") {
            sprintf(p, " \n  %s:\n", name().c_str());
            s += p;
        }
        sprintf(p, " \n       temperature    %12.6g  K\n", temperature());
        s += p;
        sprintf(p, "          pressure    %12.6g  Pa\n", pressure());
        s += p;
        sprintf(p, "           density    %12.6g  kg/m^3\n", density());
        s += p;
        sprintf(p, "  mean mol. weight    %12.6g  amu\n", meanMolecularWeight());
        s += p;

        doublereal phi = electricPotential();
        sprintf(p, "         potential    %12.6g  V\n", phi);
        s += p;

        size_t kk = nSpecies();
        vector_fp x(kk);
        vector_fp molal(kk);
        vector_fp mu(kk);
        vector_fp muss(kk);
        vector_fp acMolal(kk);
        vector_fp actMolal(kk);
        getMoleFractions(&x[0]);

        getChemPotentials(&mu[0]);
        getStandardChemPotentials(&muss[0]);
        getActivities(&actMolal[0]);


        if (show_thermo) {
            sprintf(p, " \n");
            s += p;
            sprintf(p, "                          1 kg            1 kmol\n");
            s += p;
            sprintf(p, "                       -----------      ------------\n");
            s += p;
            sprintf(p, "          enthalpy    %12.6g     %12.4g     J\n",
                    enthalpy_mass(), enthalpy_mole());
            s += p;
            sprintf(p, "   internal energy    %12.6g     %12.4g     J\n",
                    intEnergy_mass(), intEnergy_mole());
            s += p;
            sprintf(p, "           entropy    %12.6g     %12.4g     J/K\n",
                    entropy_mass(), entropy_mole());
            s += p;
            sprintf(p, "    Gibbs function    %12.6g     %12.4g     J\n",
                    gibbs_mass(), gibbs_mole());
            s += p;
            sprintf(p, " heat capacity c_p    %12.6g     %12.4g     J/K\n",
                    cp_mass(), cp_mole());
            s += p;
            try {
                sprintf(p, " heat capacity c_v    %12.6g     %12.4g     J/K\n",
                        cv_mass(), cv_mole());
                s += p;
            } catch (CanteraError& err) {
                err.save();
                sprintf(p, " heat capacity c_v    <not implemented>       \n");
                s += p;
            }
        }

    } catch (CanteraError& err) {
        err.save();
    }
    return s;
}

}<|MERGE_RESOLUTION|>--- conflicted
+++ resolved
@@ -84,15 +84,7 @@
 {
 }
 
-<<<<<<< HEAD
-/*
- * This routine duplicates the current object and returns
- * a pointer to ThermoPhase.
- */
 thermo_t*
-=======
-ThermoPhase*
->>>>>>> 61abf386
 PseudoBinaryVPSSTP::duplMyselfAsThermoPhase() const
 {
     return new PseudoBinaryVPSSTP(*this);
