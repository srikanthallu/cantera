/**
 *  @file Phase.cpp
 *   Definition file for class Phase.
 */

// Copyright 2001  California Institute of Technology
#include "cantera/thermo/Phase.h"
#include "cantera/base/vec_functions.h"
#include "cantera/base/ctexceptions.h"
#include "cantera/base/stringUtils.h"
#include "cantera/base/ct_defs.h"

using namespace std;



namespace Cantera {
template<typename ValAndDerivType>
Phase<ValAndDerivType>::Phase() :
        m_kk(0),
        m_ndim(3),
        m_xml(new XML_Node("phase")),
        m_id("<phase>"),
        m_name(""),
        m_temp(0.001),
        m_dens(0.001),
        m_mmw(0.0),
        m_stateNum(-1),
        m_speciesFrozen(false),
        m_elementsFrozen(false),
        m_mm(0),
        m_elem_type(0)
{
}

template<typename ValAndDerivType>
Phase<ValAndDerivType>::Phase(const Phase& right) :
        m_kk(0),
        m_ndim(3),
        m_xml(0),
        m_id("<phase>"),
        m_name(""),
        m_temp(0.001),
        m_dens(0.001),
        m_mmw(0.0),
        m_stateNum(-1),
        m_speciesFrozen(false),
        m_elementsFrozen(false),
        m_mm(0),
        m_elem_type(0)
{
    // Use the assignment operator to do the actual copying
    *this = operator=(right);
}
//===================================================================================================================
template<typename ValAndDerivType>
Phase<ValAndDerivType>& Phase<ValAndDerivType>::operator=(const Phase<ValAndDerivType>& right)
{
    // Check for self assignment.
    if (this == &right) {
        return *this;
    }

    // Handle our own data
    m_kk = right.m_kk;
    m_ndim = right.m_ndim;
    m_temp = right.m_temp;
    m_dens = right.m_dens;
    m_mmw = right.m_mmw;
    m_ym = right.m_ym;
    m_y = right.m_y;
    m_molwts = right.m_molwts;
    m_rmolwts = right.m_rmolwts;
    m_stateNum = -1;

    m_speciesFrozen = right.m_speciesFrozen;
    m_speciesNames = right.m_speciesNames;
    m_speciesComp = right.m_speciesComp;
    m_speciesCharge = right.m_speciesCharge;
    m_speciesSize = right.m_speciesSize;

    m_mm = right.m_mm;
    m_elementsFrozen = right.m_elementsFrozen;
    m_atomicWeights = right.m_atomicWeights;
    m_atomicNumbers = right.m_atomicNumbers;
    m_elementNames = right.m_elementNames;
    m_entropy298 = right.m_entropy298;
    m_elem_type = right.m_elem_type;
    /*
     * This is a little complicated. -> Because we delete m_xml
     * in the destructor, we own m_xml completely, and we need
     * to have our own individual copies of the XML data tree
     * in each object
     */
    if (m_xml) {
        delete m_xml;
        m_xml = 0;
    }
    if (right.m_xml) {
        m_xml = new XML_Node();
        (right.m_xml)->copy(m_xml);
    }
    m_id = right.m_id;
    m_name = right.m_name;

    return *this;
}

<<<<<<< HEAD
//===================================================================================================================
template<typename ValAndDerivType>
template<typename ValAndDerivType2>
Phase<ValAndDerivType>& Phase<ValAndDerivType>::operator=(const Phase<ValAndDerivType2>& right)
{
    // Check for self assignment.
    if (this == (Phase<ValAndDerivType> *)&right) {
        return *this;
    }

    // Handle our own data
    m_kk = right.m_kk;
    m_ndim = right.m_ndim;
    m_temp = right.m_temp;
    m_dens = right.m_dens;
    m_mmw = right.m_mmw;
    m_ym = right.m_ym;
    m_y = right.m_y;
    m_molwts = right.m_molwts;
    m_rmolwts = right.m_rmolwts;
    m_stateNum = -1;

    m_speciesFrozen = right.m_speciesFrozen;
    m_speciesNames = right.m_speciesNames;
    m_speciesComp = right.m_speciesComp;
    m_speciesCharge = right.m_speciesCharge;
    m_speciesSize = right.m_speciesSize;

    m_mm = right.m_mm;
    m_elementsFrozen = right.m_elementsFrozen;
    m_atomicWeights = right.m_atomicWeights;
    m_atomicNumbers = right.m_atomicNumbers;
    m_elementNames = right.m_elementNames;
    m_entropy298 = right.m_entropy298;
    m_elem_type = right.m_elem_type;
    /*
     * This is a little complicated. -> Because we delete m_xml
     * in the destructor, we own m_xml completely, and we need
     * to have our own individual copies of the XML data tree
     * in each object
     */
    if (m_xml) {
        delete m_xml;
        m_xml = 0;
    }
    if (right.m_xml) {
        m_xml = new XML_Node();
        (right.m_xml)->copy(m_xml);
    }
    m_id = right.m_id;
    m_name = right.m_name;

    return *this;
}


template<>
template<>
Phase<doublereal>& Phase<doublereal>::operator=(const Phase<doubleFAD>& right)
{
    // Check for self assignment.
    if (this == (Phase<doublereal> *)&right) {
        return *this;
    }

    // Handle our own data
    m_kk = right.m_kk;
    m_ndim = right.m_ndim;
    m_temp = right.m_temp;
    m_dens = right.m_dens.val();
    m_mmw = right.m_mmw.val();

    assignVectorFadToDouble(m_ym, right.m_ym);
    assignVectorFadToDouble(m_y, right.m_y);


    m_molwts = right.m_molwts;
    m_rmolwts = right.m_rmolwts;
    m_stateNum = -1;

    m_speciesFrozen = right.m_speciesFrozen;
    m_speciesNames = right.m_speciesNames;
    m_speciesComp = right.m_speciesComp;
    m_speciesCharge = right.m_speciesCharge;
    m_speciesSize = right.m_speciesSize;

    m_mm = right.m_mm;
    m_elementsFrozen = right.m_elementsFrozen;
    m_atomicWeights = right.m_atomicWeights;
    m_atomicNumbers = right.m_atomicNumbers;
    m_elementNames = right.m_elementNames;
    m_entropy298 = right.m_entropy298;
    m_elem_type = right.m_elem_type;
    /*
     * This is a little complicated. -> Because we delete m_xml
     * in the destructor, we own m_xml completely, and we need
     * to have our own individual copies of the XML data tree
     * in each object
     */
    if (m_xml) {
        delete m_xml;
        m_xml = 0;
    }
    if (right.m_xml) {
        m_xml = new XML_Node();
        (right.m_xml)->copy(m_xml);
    }
    m_id = right.m_id;
    m_name = right.m_name;

    return *this;
}
//===================================================================================================================
// Destructor.
template<typename ValAndDerivType>
Phase<ValAndDerivType>::~Phase()
=======
Phase::~Phase()
>>>>>>> 61abf386
{
    if (m_xml) {
        delete m_xml;
        m_xml = 0;
    }
}

template<typename ValAndDerivType>
XML_Node& Phase<ValAndDerivType>::xml()
{
    return *m_xml;
}

template<typename ValAndDerivType>
std::string Phase<ValAndDerivType>::id() const
{
    return m_id;
}

template<typename ValAndDerivType>
void Phase<ValAndDerivType>::setID(const std::string& id)
{
    m_id = id;
}

template<typename ValAndDerivType>
std::string Phase<ValAndDerivType>::name() const
{
    return m_name;
}

template<typename ValAndDerivType>
void Phase<ValAndDerivType>::setName(const std::string& nm)
{
    m_name = nm;
}

template<typename ValAndDerivType>
size_t Phase<ValAndDerivType>::nElements() const
{
    return m_mm;
}

template<typename ValAndDerivType>
void Phase<ValAndDerivType>::checkElementIndex(size_t m) const
{
    if (m >= m_mm) {
        throw IndexError("checkElementIndex", "elements", m, m_mm - 1);
    }
}

template<typename ValAndDerivType>
void Phase<ValAndDerivType>::checkElementArraySize(size_t mm) const
{
    if (m_mm > mm) {
        throw ArraySizeError("checkElementArraySize", mm, m_mm);
    }
}

template<typename ValAndDerivType>
string Phase<ValAndDerivType>::elementName(size_t m) const
{
    checkElementIndex(m);
    return m_elementNames[m];
}

template<typename ValAndDerivType>
size_t Phase<ValAndDerivType>::elementIndex(const std::string& name) const
{
    for (size_t i = 0; i < m_mm; i++) {
        if (m_elementNames[i] == name) {
            return i;
        }
    }
    return npos;
}

template<typename ValAndDerivType>
const vector<string>& Phase<ValAndDerivType>::elementNames() const
{
    return m_elementNames;
}

template<typename ValAndDerivType>
doublereal Phase<ValAndDerivType>::atomicWeight(size_t m) const
{
    return m_atomicWeights[m];
}

template<typename ValAndDerivType>
doublereal Phase<ValAndDerivType>::entropyElement298(size_t m) const
{
    AssertThrowMsg(m_entropy298[m] != ENTROPY298_UNKNOWN, "Elements::entropy298", "Entropy at 298 K of element is unknown");
    AssertTrace(m < m_mm);
    return m_entropy298[m];
}

template<typename ValAndDerivType>
const vector_fp& Phase<ValAndDerivType>::atomicWeights() const
{
    return m_atomicWeights;
}

template<typename ValAndDerivType>
int Phase<ValAndDerivType>::atomicNumber(size_t m) const
{
    return m_atomicNumbers[m];
}

template<typename ValAndDerivType>
int Phase<ValAndDerivType>::elementType(size_t m) const
{
    return m_elem_type[m];
}

template<typename ValAndDerivType>
int Phase<ValAndDerivType>::changeElementType(int m, int elem_type)
{
    int old = m_elem_type[m];
    m_elem_type[m] = elem_type;
    return old;
}

template<typename ValAndDerivType>
doublereal Phase<ValAndDerivType>::nAtoms(size_t k, size_t m) const
{
    checkElementIndex(m);
    checkSpeciesIndex(k);
    return m_speciesComp[m_mm * k + m];
}

template<typename ValAndDerivType>
void Phase<ValAndDerivType>::getAtoms(size_t k, double* atomArray) const
{
    for (size_t m = 0; m < m_mm; m++) {
        atomArray[m] = (double) m_speciesComp[m_mm * k + m];
    }
}

template<typename ValAndDerivType>
size_t Phase<ValAndDerivType>::speciesIndex(const std::string& nameStr) const
{
    std::string pn;
    std::string sn = parseSpeciesName(nameStr, pn);
    if (pn == "" || pn == m_name || pn == m_id) {
        vector<string>::const_iterator it = m_speciesNames.begin();
        for (size_t k = 0; k < m_kk; k++) {
            if (*it == sn) {
                return k;
            }
            ++it;
        }
        return npos;
    }
    return npos;
}

template<typename ValAndDerivType>
string Phase<ValAndDerivType>::speciesName(size_t k) const
{
    checkSpeciesIndex(k);
    return m_speciesNames[k];
}

template<typename ValAndDerivType>
const vector<string>& Phase<ValAndDerivType>::speciesNames() const
{
    return m_speciesNames;
}

template<typename ValAndDerivType>
void Phase<ValAndDerivType>::checkSpeciesIndex(size_t k) const
{
    if (k >= m_kk) {
        throw IndexError("checkSpeciesIndex", "species", k, m_kk - 1);
    }
}

template<typename ValAndDerivType>
void Phase<ValAndDerivType>::checkSpeciesArraySize(size_t kk) const
{
    if (m_kk > kk) {
        throw ArraySizeError("checkSpeciesArraySize", kk, m_kk);
    }
}

template<typename ValAndDerivType>
std::string Phase<ValAndDerivType>::speciesSPName(int k) const
{
    std::string sn = speciesName(k);
<<<<<<< HEAD
    return (m_name + ":" + sn);
=======
    return m_name + ":" + sn;
>>>>>>> 61abf386
}

template<typename ValAndDerivType>
void Phase<ValAndDerivType>::saveState(vector_fp& state) const
{
    state.resize(nSpecies() + 2);
    saveState(state.size(), &(state[0]));
}
//=====================================================================================================================
template<typename ValAndDerivType>
void Phase<ValAndDerivType>::saveState(size_t lenstate, doublereal* state) const
{
    state[0] = temperature();
    state[1] = density();
    getMassFractions(state + 2);
}

template<>
void Phase<doubleFAD>::saveState(size_t lenstate, doublereal* state) const
{
    state[0] = temperature();
    state[1] = density().val();

    getMassFractions(DATA_PTR(m_vdtmps));
    for (size_t k = 0; k < m_kk; k++) {
        state[k + 2] = m_vdtmps[k].val();
    }

}

//=====================================================================================================================

template<typename ValAndDerivType>
void Phase<ValAndDerivType>::restoreState(const vector_fp& state)
{
    restoreState(state.size(), &state[0]);
}

template<typename ValAndDerivType>
void Phase<ValAndDerivType>::restoreState(size_t lenstate, const doublereal* state)
{
    if (lenstate >= nSpecies() + 2) {
        setMassFractions_NoNorm(state + 2);
        setTemperature(state[0]);
        setDensity(state[1]);
    } else {
        throw ArraySizeError("Phase<ValAndDerivType>::restoreState", lenstate, nSpecies() + 2);
    }
}

template<typename ValAndDerivType>
void Phase<ValAndDerivType>::setMoleFractions(const doublereal* const x)
{
    // Use m_y as a temporary work vector for the non-negative mole fractions
    doublereal norm = 0.0;
    /*
     * sum is calculated below as the unnormalized molecular weight
     */
    doublereal sum = 0;
    for (size_t k = 0; k < m_kk; k++) {
        double xk = std::max(x[k], 0.0); // Ignore negative mole fractions
        m_y[k] = xk;
        norm += xk;
        sum += m_molwts[k] * xk;
    }
    /*
     * Set m_ym_ to the normalized mole fractions divided by the normalized mean molecular weight:
     *         m_ym_k = X_k / (sum_k X_k M_k)
     */
    // transform(m_y.begin(), m_y.end(), m_ym.begin(), timesConstant<double>(1.0/sum));
    const doublereal invSum = 1.0 / sum;
    for (size_t k = 0; k < m_kk; k++) {
        m_ym[k] = m_y[k] * invSum;
    }
    /*
     * Now set m_y to the normalized mass fractions
     *          m_y =  X_k M_k / (sum_k X_k M_k)
     */
//    transform(m_ym.begin(), m_ym.begin() + m_kk, m_molwts.begin(), m_y.begin(), multiplies<double>());
    for (size_t k = 0; k < m_kk; k++) {
        m_y[k] = m_ym[k] * m_molwts[k];
    }
    /*
     * Calculate the normalized molecular weight
     */
    m_mmw = sum / norm;
    m_stateNum++;
}

template<typename ValAndDerivType>
void Phase<ValAndDerivType>::setMoleFractions_NoNorm(const doublereal* const x)
{
    m_mmw = dot(x, x + m_kk, m_molwts.begin());
    ValAndDerivType rmmw = 1.0 / m_mmw;
    transform(x, x + m_kk, m_ym.begin(), timesConstantVal<ValAndDerivType>(rmmw));
    transform(m_ym.begin(), m_ym.begin() + m_kk, m_molwts.begin(), m_y.begin(), multiplies<ValAndDerivType>());
    m_stateNum++;
}

template<typename ValAndDerivType>
void Phase<ValAndDerivType>::setMoleFractionsByName(compositionMap& xMap)
{
    size_t kk = nSpecies();
    doublereal x;
    vector_fp mf(kk, 0.0);
    for (size_t k = 0; k < kk; k++) {
        x = xMap[speciesName(k)];
        if (x > 0.0) {
            mf[k] = x;
        }
    }
    setMoleFractions(&mf[0]);
}

template<typename ValAndDerivType>
void Phase<ValAndDerivType>::setMoleFractionsByName(const std::string& x)
{
    compositionMap c = parseCompString(x, speciesNames());
    setMoleFractionsByName(c);
}

template<typename ValAndDerivType>
void Phase<ValAndDerivType>::setMassFractions(const doublereal* const y)
{
    for (size_t k = 0; k < m_kk; k++) {
        m_y[k] = std::max(y[k], 0.0); // Ignore negative mass fractions
    }
    //   doublereal norm = accumulate(m_y.begin(), m_y.end(), 0.0);
    ValAndDerivType norm = 0.0;
    for (size_t k = 0; k < m_kk; k++) {
        norm += m_y[k];
    }
    //  scale(m_y.begin(), m_y.end(), m_y.begin(), 1.0 / norm);
    for (size_t k = 0; k < m_kk; k++) {
        m_y[k] /= norm;
    }

    // norm2 = accumulate(m_ym.begin(), m_ym.end(), 0.0);
    transform(m_y.begin(), m_y.end(), m_rmolwts.begin(), m_ym.begin(), multiplies<ValAndDerivType>());
    ValAndDerivType norm2 = 0.0;
    for (size_t k = 0; k < m_kk; k++) {
        norm2 += m_ym[k];
    }
    m_mmw = 1.0 / norm2;
    m_stateNum++;
}

template<typename ValAndDerivType>
void Phase<ValAndDerivType>::setMassFractions_NoNorm(const doublereal* const y)
{
    ValAndDerivType sum = 0.0;
    copy(y, y + m_kk, m_y.begin());
    transform(m_y.begin(), m_y.end(), m_rmolwts.begin(), m_ym.begin(), multiplies<ValAndDerivType>());

    //  sum = accumulate(m_ym.begin(), m_ym.end(), 0.0);
    for (size_t k = 0; k < m_kk; k++) {
        sum += m_ym[k];
    }

    m_mmw = 1.0 / sum;
    m_stateNum++;
}

template<typename ValAndDerivType>
void Phase<ValAndDerivType>::setMassFractionsByName(compositionMap& yMap)
{
    size_t kk = nSpecies();
    doublereal y;
    vector_fp mf(kk, 0.0);
    for (size_t k = 0; k < kk; k++) {
        y = yMap[speciesName(k)];
        if (y > 0.0) {
            mf[k] = y;
        }
    }
    setMassFractions(&mf[0]);
}

template<typename ValAndDerivType>
void Phase<ValAndDerivType>::setMassFractionsByName(const std::string& y)
{
    compositionMap c = parseCompString(y, speciesNames());
    setMassFractionsByName(c);
}

template<typename ValAndDerivType>
void Phase<ValAndDerivType>::setState_TRX(doublereal t, doublereal dens, const doublereal* x)
{
    setMoleFractions(x);
    setTemperature(t);
    setDensity(dens);
}

template<typename ValAndDerivType>
void Phase<ValAndDerivType>::setState_TNX(doublereal t, doublereal n, const doublereal* x)
{
    setMoleFractions(x);
    setTemperature(t);
    setMolarDensity(n);
}

template<typename ValAndDerivType>
void Phase<ValAndDerivType>::setState_TRX(doublereal t, doublereal dens, compositionMap& x)
{
    setMoleFractionsByName(x);
    setTemperature(t);
    setDensity(dens);
}

template<typename ValAndDerivType>
void Phase<ValAndDerivType>::setState_TRY(doublereal t, doublereal dens, const doublereal* y)
{
    setMassFractions(y);
    setTemperature(t);
    setDensity(dens);
}

template<typename ValAndDerivType>
void Phase<ValAndDerivType>::setState_TRY(doublereal t, doublereal dens, compositionMap& y)
{
    setMassFractionsByName(y);
    setTemperature(t);
    setDensity(dens);
}

template<typename ValAndDerivType>
void Phase<ValAndDerivType>::setState_TR(doublereal t, doublereal rho)
{
    setTemperature(t);
    setDensity(rho);
}

template<typename ValAndDerivType>
void Phase<ValAndDerivType>::setState_TX(doublereal t, doublereal* x)
{
    setTemperature(t);
    setMoleFractions(x);
}

template<typename ValAndDerivType>
void Phase<ValAndDerivType>::setState_TY(doublereal t, doublereal* y)
{
    setTemperature(t);
    setMassFractions(y);
}

template<typename ValAndDerivType>
void Phase<ValAndDerivType>::setState_RX(doublereal rho, doublereal* x)
{
    setMoleFractions(x);
    setDensity(rho);
}

template<typename ValAndDerivType>
void Phase<ValAndDerivType>::setState_RY(doublereal rho, doublereal* y)
{
    setMassFractions(y);
    setDensity(rho);
}

template<typename ValAndDerivType>
doublereal Phase<ValAndDerivType>::molecularWeight(size_t k) const
{
    checkSpeciesIndex(k);
    return m_molwts[k];
}

template<typename ValAndDerivType>
void Phase<ValAndDerivType>::getMolecularWeights(vector_fp& weights) const
{
    const vector_fp& mw = molecularWeights();
    if (weights.size() < mw.size()) {
        weights.resize(mw.size());
    }
    copy(mw.begin(), mw.end(), weights.begin());
}

template<typename ValAndDerivType>
void Phase<ValAndDerivType>::getMolecularWeights(doublereal* weights) const
{
    const vector_fp& mw = molecularWeights();
    copy(mw.begin(), mw.end(), weights);
}

template<typename ValAndDerivType>
const vector_fp& Phase<ValAndDerivType>::molecularWeights() const
{
    return m_molwts;
}

//=====================================================================================================================

template<typename ValAndDerivType>
void Phase<ValAndDerivType>::getMoleFractionsByName(compositionMap& x) const
{
    x.clear();
    size_t kk = nSpecies();
    for (size_t k = 0; k < kk; k++) {
        x[speciesName(k)] = Phase<ValAndDerivType>::moleFraction(k);
    }
}

template<>
void Phase<doubleFAD>::getMoleFractionsByName(compositionMap& x) const
{
    x.clear();
    size_t kk = nSpecies();
    for (size_t k = 0; k < kk; k++) {
        doublereal xval = (Phase<doubleFAD>::moleFraction(k)).val();
        x[speciesName(k)] = xval;
    }
}

//=====================================================================================================================

template<typename ValAndDerivType>
void Phase<ValAndDerivType>::getMoleFractions(ValAndDerivType* const x) const
{
    for (size_t k = 0; k < m_kk; k++) {
        x[k] = m_mmw * m_ym[k];
    }
    //scale(m_ym.begin(), m_ym.end(), x, m_mmw);
}

// HKM This works
template<typename ValAndDerivType>
template<typename OutType>
void Phase<ValAndDerivType>::getMoleFractions(OutType * const x) const
{
    for (size_t k = 0; k < m_kk; k++) {
        x[k] = m_mmw * m_ym[k];
    }
}

// Template specialization to get a vector of doubles out of the doubleFAD templated Phase object
/*
 * This is a little dangerous, because we have stripped out the derivative information just by putting the wrong argument on the command line.
 *
 */
template<>
template<>
void Phase<doubleFAD>::getMoleFractions(doublereal * const x) const
{
    doublereal mmw = m_mmw.val();
    for (size_t k = 0; k < m_kk; k++) {
        x[k] = mmw * m_ym[k].val();
    }
}

template<typename ValAndDerivType>
void Phase<ValAndDerivType>::getMoleFractionsNoDeriv(doublereal* const x) const
{
    for (size_t k = 0; k < m_kk; k++) {
        x[k] = m_mmw * m_ym[k];
    }
    //scale(m_ym.begin(), m_ym.end(), x, m_mmw);
}

template<>
void Phase<doubleFAD>::getMoleFractionsNoDeriv(doublereal* const x) const
{
    doublereal mmw = m_mmw.val();
    for (size_t k = 0; k < m_kk; k++) {
        x[k] = mmw * m_ym[k].val();
    }
    //scale(m_ym.begin(), m_ym.end(), x, m_mmw);
}

//=====================================================================================================================
template<typename ValAndDerivType>
ValAndDerivType Phase<ValAndDerivType>::moleFraction(size_t k) const
{
    checkSpeciesIndex(k);
    return m_ym[k] * m_mmw;
}

template<typename ValAndDerivType>
ValAndDerivType Phase<ValAndDerivType>::moleFraction(const std::string& nameSpec) const
{
    size_t iloc = speciesIndex(nameSpec);
    if (iloc != npos) {
        return moleFraction(iloc);
    } else {
        return 0.0;
    }
}

template<typename ValAndDerivType>
const ValAndDerivType* Phase<ValAndDerivType>::moleFractdivMMW() const
{
    return &m_ym[0];
}

template<typename ValAndDerivType>
ValAndDerivType Phase<ValAndDerivType>::massFraction(size_t k) const
{
    checkSpeciesIndex(k);
    return m_y[k];
}

template<typename ValAndDerivType>
ValAndDerivType Phase<ValAndDerivType>::massFraction(const std::string& nameSpec) const
{
    size_t iloc = speciesIndex(nameSpec);
    if (iloc != npos) {
        return massFractions()[iloc];
    } else {
        return 0.0;
    }
}

template<typename ValAndDerivType>
void Phase<ValAndDerivType>::getMassFractions(ValAndDerivType* const y) const
{
    copy(m_y.begin(), m_y.end(), y);
}

template<typename ValAndDerivType>
ValAndDerivType Phase<ValAndDerivType>::concentration(const size_t k) const
{
    checkSpeciesIndex(k);
    return m_y[k] * m_dens * m_rmolwts[k];
}

template<typename ValAndDerivType>
void Phase<ValAndDerivType>::getConcentrations(ValAndDerivType* const c) const
{
    // scale(m_ym.begin(), m_ym.end(), c, m_dens);
    for (size_t k = 0; k != m_kk; ++k) {
        c[k] = m_dens * m_ym[k];
    }
}

template<typename ValAndDerivType>
void Phase<ValAndDerivType>::setConcentrations(const doublereal* const conc)
{
    // Use m_y as temporary storage for non-negative concentrations
    doublereal sum = 0.0, norm = 0.0;
    for (size_t k = 0; k != m_kk; ++k) {
        double ck = std::max(conc[k], 0.0); // Ignore negative concentrations
        m_y[k] = ck;
        sum += ck * m_molwts[k];
        norm += ck;
    }
    m_mmw = sum / norm;
    setDensity(sum);
    doublereal rsum = 1.0 / sum;
    for (size_t k = 0; k != m_kk; ++k) {
        m_ym[k] = m_y[k] * rsum;
        m_y[k] = m_ym[k] * m_molwts[k]; // m_y is now the mass fraction
    }
    m_stateNum++;
}

template<typename ValAndDerivType>
ValAndDerivType Phase<ValAndDerivType>::molarDensity() const
{
    ValAndDerivType dd = density() / meanMolecularWeight();
    return dd;
}

template<typename ValAndDerivType>
void Phase<ValAndDerivType>::setMolarDensity(const doublereal molarDensity)
{
    m_dens = molarDensity * meanMolecularWeight();
}

template<typename ValAndDerivType>
ValAndDerivType Phase<ValAndDerivType>::molarVolume() const
{
    return 1.0 / molarDensity();
}

<<<<<<< HEAD
template<typename ValAndDerivType>
doublereal Phase<ValAndDerivType>::charge(size_t k) const
{
    return m_speciesCharge[k];
}

template<typename ValAndDerivType>
ValAndDerivType Phase<ValAndDerivType>::chargeDensity() const
=======
doublereal Phase::chargeDensity() const
>>>>>>> 61abf386
{
    size_t kk = nSpecies();
    ValAndDerivType cdens = 0.0;
    for (size_t k = 0; k < kk; k++) {
        cdens += charge(k) * moleFraction(k);
    }
    cdens *= Faraday;
    return cdens;
}

// HKM The concept of using Xi/W as a basic storage needs to be reworked when going to a derivative implementation
template<typename ValAndDerivType>
ValAndDerivType Phase<ValAndDerivType>::mean_X(const ValAndDerivType* const Q) const
{
    ValAndDerivType zz = 0.0;
    return m_mmw * std::inner_product(m_ym.begin(), m_ym.end(), Q, zz);
}

template<typename ValAndDerivType>
ValAndDerivType Phase<ValAndDerivType>::mean_Y(const doublereal* const Q) const
{
    // return dot(m_y.begin(), m_y.end(), Q);
    ValAndDerivType sum = 0.0;
    for (size_t k = 0; k < m_kk; k++) {
        sum += m_y[k] * Q[k];
    }
    return sum;
}

template<typename ValAndDerivType>
ValAndDerivType Phase<ValAndDerivType>::sum_xlogx() const
{
    return m_mmw * Cantera::sum_xlogx_valderiv<ValAndDerivType>(m_ym.begin(), m_ym.end()) + log(m_mmw);
}

template<typename ValAndDerivType>
ValAndDerivType Phase<ValAndDerivType>::sum_xlogQ(doublereal* Q) const
{
    ValAndDerivType sum = 0.0;
    for (size_t k = 0; k < m_kk; k++) {
        sum += (m_ym[k]) * std::log(Q[k] + Tiny);
    }
    return m_mmw * sum;
}

template<typename ValAndDerivType>
void Phase<ValAndDerivType>::addElement(const std::string& symbol, doublereal weight)
{
    if (weight == -12345.0) {
        weight = LookupWtElements(symbol);
        if (weight < 0.0) {
            throw ElementsFrozen("addElement");
        }
    }
    if (m_elementsFrozen) {
        throw ElementsFrozen("addElement");
        return;
    }
    m_atomicWeights.push_back(weight);
    m_elementNames.push_back(symbol);
    if (symbol == "E") {
        m_elem_type.push_back(CT_ELEM_TYPE_ELECTRONCHARGE);
    } else {
        m_elem_type.push_back(CT_ELEM_TYPE_ABSPOS);
    }

    m_mm++;
}

template<typename ValAndDerivType>
void Phase<ValAndDerivType>::addElement(const XML_Node& e)
{
    doublereal weight = atof(e["atomicWt"].c_str());
    string symbol = e["name"];
    addElement(symbol, weight);
}

template<typename ValAndDerivType>
void Phase<ValAndDerivType>::addUniqueElement(const std::string& symbol, doublereal weight, int atomicNumber, doublereal entropy298,
                                              int elem_type)
{
    if (weight == -12345.0) {
        weight = LookupWtElements(symbol);
        if (weight < 0.0) {
            throw ElementsFrozen("addElement");
        }
    }
    /*
     * First decide if this element has been previously added
     * by conducting a string search. If it unique, add it to
     * the list.
     */
    int ifound = 0;
    int i = 0;
    for (vector<string>::const_iterator it = m_elementNames.begin(); it < m_elementNames.end(); ++it, ++i) {
        if (*it == symbol) {
            ifound = 1;
            break;
        }
    }
    if (!ifound) {
        if (m_elementsFrozen) {
            throw ElementsFrozen("addElement");
            return;
        }
        m_atomicWeights.push_back(weight);
        m_elementNames.push_back(symbol);
        m_atomicNumbers.push_back(atomicNumber);
        m_entropy298.push_back(entropy298);
        if (symbol == "E") {
            m_elem_type.push_back(CT_ELEM_TYPE_ELECTRONCHARGE);
        } else {
            m_elem_type.push_back(elem_type);
        }
        m_mm++;
    } else {
        if (m_atomicWeights[i] != weight) {
            throw CanteraError("AddUniqueElement", "Duplicate Elements (" + symbol + ") have different weights");
        }
    }
}

template<typename ValAndDerivType>
void Phase<ValAndDerivType>::addUniqueElement(const XML_Node& e)
{
    doublereal weight = 0.0;
    if (e.hasAttrib("atomicWt")) {
        weight = atof(stripws(e["atomicWt"]).c_str());
    }
    int anum = 0;
    if (e.hasAttrib("atomicNumber")) {
        anum = atoi(stripws(e["atomicNumber"]).c_str());
    }
    string symbol = e["name"];
    doublereal entropy298 = ENTROPY298_UNKNOWN;
    if (e.hasChild("entropy298")) {
        XML_Node& e298Node = e.child("entropy298");
        if (e298Node.hasAttrib("value")) {
            entropy298 = atofCheck(stripws(e298Node["value"]).c_str());
        }
    }
    if (weight != 0.0) {
        addUniqueElement(symbol, weight, anum, entropy298);
    } else {
        addUniqueElement(symbol);
    }
}

template<typename ValAndDerivType>
void Phase<ValAndDerivType>::addElementsFromXML(const XML_Node& phase)
{
    // get the declared element names
    if (!phase.hasChild("elementArray")) {
        throw CanteraError("Elements::addElementsFromXML", "phase xml node doesn't have \"elementArray\" XML Node");
    }
    XML_Node& elements = phase.child("elementArray");
    vector<string> enames;
    ctml::getStringArray(elements, enames);

    // // element database defaults to elements.xml
    string element_database = "elements.xml";
    if (elements.hasAttrib("datasrc")) {
        element_database = elements["datasrc"];
    }

    XML_Node* doc = get_XML_File(element_database);
    XML_Node* dbe = &doc->child("ctml/elementData");

    XML_Node& root = phase.root();
    XML_Node* local_db = 0;
    if (root.hasChild("ctml")) {
        if (root.child("ctml").hasChild("elementData")) {
            local_db = &root.child("ctml/elementData");
        }
    }

    int nel = static_cast<int>(enames.size());
    int i;
    string enm;
    XML_Node* e = 0;
    for (i = 0; i < nel; i++) {
        e = 0;
        if (local_db) {
            //writelog("looking in local database.");
            e = local_db->findByAttr("name", enames[i]);
            //if (!e) writelog(enames[i]+" not found.");
        }
        if (!e) {
            e = dbe->findByAttr("name", enames[i]);
        }
        if (e) {
            addUniqueElement(*e);
        } else {
            throw CanteraError("addElementsFromXML", "no data for element " + enames[i]);
        }
    }
}

template<typename ValAndDerivType>
void Phase<ValAndDerivType>::freezeElements()
{
    m_elementsFrozen = true;
}

template<typename ValAndDerivType>
bool Phase<ValAndDerivType>::elementsFrozen()
{
    return m_elementsFrozen;
}

template<typename ValAndDerivType>
size_t Phase<ValAndDerivType>::addUniqueElementAfterFreeze(const std::string& symbol, doublereal weight, int atomicNumber,
                                                           doublereal entropy298, int elem_type)
{
    size_t ii = elementIndex(symbol);
    if (ii != npos) {
        return ii;
    }
    // Check to see that the element isn't really in the list
    m_elementsFrozen = false;
    addUniqueElement(symbol, weight, atomicNumber, entropy298, elem_type);
    m_elementsFrozen = true;
    ii = elementIndex(symbol);
    if (ii != m_mm - 1) {
        throw CanteraError("Phase<ValAndDerivType>::addElementAfterFreeze()", "confused");
    }
    if (m_kk > 0) {
        vector_fp old(m_speciesComp);
        m_speciesComp.resize(m_kk * m_mm, 0.0);
        for (size_t k = 0; k < m_kk; k++) {
            size_t m_old = m_mm - 1;
            for (size_t m = 0; m < m_old; m++) {
                m_speciesComp[k * m_mm + m] = old[k * (m_old) + m];
            }
            m_speciesComp[k * (m_mm) + (m_mm - 1)] = 0.0;
        }
    }
    return ii;
}

<<<<<<< HEAD
template<typename ValAndDerivType>
void Phase<ValAndDerivType>::addSpecies(const std::string& name, const doublereal* comp, doublereal charge, doublereal size)
=======
void Phase::addSpecies(const std::string& name, const doublereal* comp,
                       doublereal charge_, doublereal size)
>>>>>>> 61abf386
{
    freezeElements();
    m_speciesNames.push_back(name);
    m_speciesCharge.push_back(charge_);
    m_speciesSize.push_back(size);
    size_t ne = nElements();
    // Create a changeable copy of the element composition. We now change
    // the charge potentially
    vector_fp compNew(ne);
    for (size_t m = 0; m < ne; m++) {
        compNew[m] = comp[m];
    }
    double wt = 0.0;
    const vector_fp& aw = atomicWeights();
    if (charge_ != 0.0) {
        size_t eindex = elementIndex("E");
        if (eindex != npos) {
            doublereal ecomp = compNew[eindex];
            if (fabs(charge_ + ecomp) > 0.001) {
                if (ecomp != 0.0) {
                    throw CanteraError("Phase<ValAndDerivType>::addSpecies", "Input charge and element E compositions differ "
                            "for species " + name);
                } else {
                    // Just fix up the element E composition based on the input
                    // species charge
                    compNew[eindex] = -charge_;
                }
            }
        } else {
            addUniqueElementAfterFreeze("E", 0.000545, 0, 0.0, CT_ELEM_TYPE_ELECTRONCHARGE);
            ne = nElements();
            eindex = elementIndex("E");
            compNew.resize(ne);
<<<<<<< HEAD
            compNew[ne - 1] = -charge;
=======
            compNew[ne - 1] = - charge_;
>>>>>>> 61abf386
        }
    }
    for (size_t m = 0; m < ne; m++) {
        m_speciesComp.push_back(compNew[m]);
        wt += compNew[m] * aw[m];
    }
    m_molwts.push_back(wt);
    m_kk++;
}

<<<<<<< HEAD
template<typename ValAndDerivType>
void Phase<ValAndDerivType>::addUniqueSpecies(const std::string& name, const doublereal* comp, doublereal charge, doublereal size)
=======
void Phase::addUniqueSpecies(const std::string& name, const doublereal* comp,
                             doublereal charge_, doublereal size)
>>>>>>> 61abf386
{
    for (size_t k = 0; k < m_kk; k++) {
        if (m_speciesNames[k] == name) {
            // We have found a match. Do some compatibility checks.
            for (size_t i = 0; i < m_mm; i++) {
                if (comp[i] != m_speciesComp[k * m_mm + i]) {
                    throw CanteraError("addUniqueSpecies", "Duplicate species have different "
                            "compositions: " + name);
                }
            }
<<<<<<< HEAD
            if (charge != m_speciesCharge[k]) {
                throw CanteraError("addUniqueSpecies", "Duplicate species have different "
                        "charges: " + name);
=======
            if (charge_ != m_speciesCharge[k]) {
                throw CanteraError("addUniqueSpecies",
                                   "Duplicate species have different "
                                   "charges: " + name);
>>>>>>> 61abf386
            }
            if (size != m_speciesSize[k]) {
                throw CanteraError("addUniqueSpecies", "Duplicate species have different "
                        "sizes: " + name);
            }
            return;
        }
    }
    addSpecies(name, comp, charge_, size);
}

template<typename ValAndDerivType>
void Phase<ValAndDerivType>::freezeSpecies()
{
    m_speciesFrozen = true;
    init(molecularWeights());
}

template<typename ValAndDerivType>
void Phase<ValAndDerivType>::init(const vector_fp& mw)
{
    m_kk = mw.size();
    m_rmolwts.resize(m_kk);
    m_y.resize(m_kk, 0.0);
    m_ym.resize(m_kk, 0.0);
    m_vdtmps.resize(m_kk, 0.0);
    copy(mw.begin(), mw.end(), m_molwts.begin());
    for (size_t k = 0; k < m_kk; k++) {
        if (m_molwts[k] < 0.0) {
            throw CanteraError("Phase<ValAndDerivType>::init", "negative molecular weight for species number " + int2str(k));
        }

        // Some surface phases may define species representing empty sites
        // that have zero molecular weight. Give them a very small molecular
        // weight to avoid dividing by zero.
        if (m_molwts[k] < Tiny) {
            m_molwts[k] = Tiny;
        }
        m_rmolwts[k] = 1.0 / m_molwts[k];
    }

    // Now that we have resized the State object, let's fill it with a valid
    // mass fraction vector that sums to one. The Phase object should never
    // have a mass fraction vector that doesn't sum to one. We will assume that
    // species 0 has a mass fraction of 1.0 and mass fraction of all other
    // species is 0.0.
    m_y[0] = 1.0;
    m_ym[0] = m_y[0] * m_rmolwts[0];
    m_mmw = 1.0 / m_ym[0];
}

template<typename ValAndDerivType>
bool Phase<ValAndDerivType>::ready() const
{
    return (m_kk > 0 && m_elementsFrozen && m_speciesFrozen);
}

//! Explicit Instantiation
template class Phase<doublereal> ;

#ifdef INDEPENDENT_VARIABLE_DERIVATIVES
#ifdef HAS_SACADO
template class Phase<doubleFAD> ;
template Phase<doublereal>& Phase<doublereal>::operator=(const Phase<doubleFAD>& right);
#endif
#endif

} // namespace Cantera<|MERGE_RESOLUTION|>--- conflicted
+++ resolved
@@ -106,7 +106,6 @@
     return *this;
 }
 
-<<<<<<< HEAD
 //===================================================================================================================
 template<typename ValAndDerivType>
 template<typename ValAndDerivType2>
@@ -223,9 +222,6 @@
 // Destructor.
 template<typename ValAndDerivType>
 Phase<ValAndDerivType>::~Phase()
-=======
-Phase::~Phase()
->>>>>>> 61abf386
 {
     if (m_xml) {
         delete m_xml;
@@ -416,11 +412,7 @@
 std::string Phase<ValAndDerivType>::speciesSPName(int k) const
 {
     std::string sn = speciesName(k);
-<<<<<<< HEAD
     return (m_name + ":" + sn);
-=======
-    return m_name + ":" + sn;
->>>>>>> 61abf386
 }
 
 template<typename ValAndDerivType>
@@ -894,18 +886,9 @@
     return 1.0 / molarDensity();
 }
 
-<<<<<<< HEAD
-template<typename ValAndDerivType>
-doublereal Phase<ValAndDerivType>::charge(size_t k) const
-{
-    return m_speciesCharge[k];
-}
 
 template<typename ValAndDerivType>
 ValAndDerivType Phase<ValAndDerivType>::chargeDensity() const
-=======
-doublereal Phase::chargeDensity() const
->>>>>>> 61abf386
 {
     size_t kk = nSpecies();
     ValAndDerivType cdens = 0.0;
@@ -1146,13 +1129,8 @@
     return ii;
 }
 
-<<<<<<< HEAD
-template<typename ValAndDerivType>
-void Phase<ValAndDerivType>::addSpecies(const std::string& name, const doublereal* comp, doublereal charge, doublereal size)
-=======
-void Phase::addSpecies(const std::string& name, const doublereal* comp,
-                       doublereal charge_, doublereal size)
->>>>>>> 61abf386
+template<typename ValAndDerivType>
+void Phase<ValAndDerivType>::addSpecies(const std::string& name, const doublereal* comp, doublereal charge_, doublereal size)
 {
     freezeElements();
     m_speciesNames.push_back(name);
@@ -1186,11 +1164,7 @@
             ne = nElements();
             eindex = elementIndex("E");
             compNew.resize(ne);
-<<<<<<< HEAD
-            compNew[ne - 1] = -charge;
-=======
-            compNew[ne - 1] = - charge_;
->>>>>>> 61abf386
+            compNew[ne - 1] = -charge_;
         }
     }
     for (size_t m = 0; m < ne; m++) {
@@ -1201,13 +1175,8 @@
     m_kk++;
 }
 
-<<<<<<< HEAD
 template<typename ValAndDerivType>
 void Phase<ValAndDerivType>::addUniqueSpecies(const std::string& name, const doublereal* comp, doublereal charge, doublereal size)
-=======
-void Phase::addUniqueSpecies(const std::string& name, const doublereal* comp,
-                             doublereal charge_, doublereal size)
->>>>>>> 61abf386
 {
     for (size_t k = 0; k < m_kk; k++) {
         if (m_speciesNames[k] == name) {
@@ -1218,16 +1187,9 @@
                             "compositions: " + name);
                 }
             }
-<<<<<<< HEAD
             if (charge != m_speciesCharge[k]) {
                 throw CanteraError("addUniqueSpecies", "Duplicate species have different "
                         "charges: " + name);
-=======
-            if (charge_ != m_speciesCharge[k]) {
-                throw CanteraError("addUniqueSpecies",
-                                   "Duplicate species have different "
-                                   "charges: " + name);
->>>>>>> 61abf386
             }
             if (size != m_speciesSize[k]) {
                 throw CanteraError("addUniqueSpecies", "Duplicate species have different "
@@ -1236,7 +1198,7 @@
             return;
         }
     }
-    addSpecies(name, comp, charge_, size);
+    addSpecies(name, comp, charge, size);
 }
 
 template<typename ValAndDerivType>
@@ -1286,7 +1248,7 @@
 }
 
 //! Explicit Instantiation
-template class Phase<doublereal> ;
+template class Phase<doublereal>;
 
 #ifdef INDEPENDENT_VARIABLE_DERIVATIVES
 #ifdef HAS_SACADO
