--- conflicted
+++ resolved
@@ -366,29 +366,17 @@
      * Set m_ym_ to the normalized mole fractions divided by the normalized mean molecular weight:
      *         m_ym_k = X_k / (sum_k X_k M_k)
      */
-<<<<<<< HEAD
-//    transform(m_y.begin(), m_y.end(), m_ym.begin(), timesConstant<double>(1.0/sum));
+    // transform(m_y.begin(), m_y.end(), m_ym.begin(), timesConstant<double>(1.0/sum));
     const doublereal invSum = 1.0 / sum;
     for (size_t k = 0; k < m_kk; k++) {
         m_ym[k] = m_y[k] * invSum;
-=======
-    // transform(m_y.begin(), m_y.end(), m_ym.begin(), timesConstant<double>(1.0/sum));
-    const doublereal invSum = 1.0/sum;
-    for (size_t k=0; k < m_kk; k++) {
-        m_ym[k] = m_y[k]*invSum;
->>>>>>> e48bd48c
     }
     /*
      * Now set m_y to the normalized mass fractions
      *          m_y =  X_k M_k / (sum_k X_k M_k)
      */
-<<<<<<< HEAD
 //    transform(m_ym.begin(), m_ym.begin() + m_kk, m_molwts.begin(), m_y.begin(), multiplies<double>());
     for (size_t k = 0; k < m_kk; k++) {
-=======
-    // transform(m_ym.begin(), m_ym.begin() + m_kk, m_molwts.begin(), m_y.begin(), multiplies<double>());
-    for (size_t k=0; k < m_kk; k++) {
->>>>>>> e48bd48c
         m_y[k] = m_ym[k] * m_molwts[k];
     }
     /*
