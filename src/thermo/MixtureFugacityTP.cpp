/**
 *  @file MixtureFugacityTP.cpp
 *    Methods file for a derived class of ThermoPhase that handles
 *    non-ideal mixtures based on the fugacity models (see \ref thermoprops and
 *    class \link Cantera::MixtureFugacityTP MixtureFugacityTP\endlink).
 */
/*
 * Copyright (2005) Sandia Corporation. Under the terms of
 * Contract DE-AC04-94AL85000 with Sandia Corporation, the
 * U.S. Government retains certain rights in this software.
 */

#include "cantera/thermo/MixtureFugacityTP.h"
#include "cantera/thermo/VPSSMgr.h"
#include "cantera/thermo/PDSS.h"
#include "cantera/base/stringUtils.h"

#include <math.h>
using namespace std;

namespace Cantera
{

MixtureFugacityTP::MixtureFugacityTP() :
    thermo_t(),
    m_Pcurrent(-1.0),
    moleFractions_(0),
    iState_(FLUID_GAS),
    forcedState_(FLUID_UNDEFINED),
    m_Tlast_ref(-1.0),
    m_logc0(0.0),
    m_h0_RT(0),
    m_cp0_R(0),
    m_g0_RT(0),
    m_s0_R(0)
{
}

MixtureFugacityTP::MixtureFugacityTP(const MixtureFugacityTP& b) :
    thermo_t(),
    m_Pcurrent(-1.0),
    moleFractions_(0),
    iState_(FLUID_GAS),
    forcedState_(FLUID_UNDEFINED),
    m_Tlast_ref(-1.0),
    m_logc0(0.0),
    m_h0_RT(0),
    m_cp0_R(0),
    m_g0_RT(0),
    m_s0_R(0)
{
    MixtureFugacityTP::operator=(b);
}

MixtureFugacityTP&
MixtureFugacityTP::operator=(const MixtureFugacityTP& b)
{
    if (&b != this) {
        /*
         * Mostly, this is a passthrough to the underlying
         * assignment operator for the ThermoPhase parent object.
         */
        thermo_t::operator=(b);
        /*
         * However, we have to handle data that we own.
         */
        m_Pcurrent     = b.m_Pcurrent;
        moleFractions_ = b.moleFractions_;
        iState_        = b.iState_;
        forcedState_   = b.forcedState_;
        m_Tlast_ref    = b.m_Tlast_ref;
        m_logc0        = b.m_logc0;
        m_h0_RT        = b.m_h0_RT;
        m_cp0_R        = b.m_cp0_R;
        m_g0_RT        = b.m_g0_RT;
        m_s0_R         = b.m_s0_R;
    }
    return *this;
}

MixtureFugacityTP::~MixtureFugacityTP()
{
}

<<<<<<< HEAD
/*
 * Duplication function.
 *  This calls the copy constructor for this object.
 */
thermo_t* MixtureFugacityTP::duplMyselfAsThermoPhase() const
=======

ThermoPhase* MixtureFugacityTP::duplMyselfAsThermoPhase() const
>>>>>>> 61abf386
{
    return new MixtureFugacityTP(*this);
}

int MixtureFugacityTP::standardStateConvention() const
{
    return cSS_CONVENTION_TEMPERATURE;
}
<<<<<<< HEAD
//====================================================================================================================
// Set the solution branch to force the ThermoPhase to exist on one branch or another
/*
 *  @param solnBranch  Branch that the solution is restricted to.
 *                     the value -1 means gas. The value -2 means unrestricted.
 *                     Values of zero or greater refer to species dominated condensed phases.
 */
void MixtureFugacityTP::setForcedSolutionBranch(int solnBranch)
=======

void  MixtureFugacityTP::setForcedSolutionBranch(int solnBranch)
>>>>>>> 61abf386
{
    forcedState_ = solnBranch;
}

int  MixtureFugacityTP::forcedSolutionBranch() const
{
    return forcedState_;
}

int  MixtureFugacityTP::reportSolnBranchActual() const
{
    return iState_;
}

/*
 * ------------Molar Thermodynamic Properties -------------------------
 */

doublereal MixtureFugacityTP::err(const std::string& msg) const
{
    throw CanteraError("MixtureFugacityTP","Base class method "
                       +msg+" called. Equation of state type: "+int2str(eosType()));
    return 0;
}

/*
 * ---- Partial Molar Properties of the Solution -----------------
 */

void MixtureFugacityTP::getChemPotentials_RT(doublereal* muRT) const
{
    getChemPotentials(muRT);
    doublereal invRT = 1.0 / _RT();
    for (size_t k = 0; k < m_kk; k++) {
        muRT[k] *= invRT;
    }
}

/*
 * ----- Thermodynamic Values for the Species Standard States States ----
 */

void MixtureFugacityTP::getStandardChemPotentials(doublereal* g) const
{
    _updateReferenceStateThermo();
    copy(m_g0_RT.begin(), m_g0_RT.end(), g);
    doublereal RT = _RT();
    double tmp = std::log((double) pressure() /(this->m_spthermo)->refPressure());
    for (size_t k = 0; k < m_kk; k++) {
        g[k] = RT * (g[k] + tmp);
    }
}

void MixtureFugacityTP::getEnthalpy_RT(doublereal* hrt) const
{
    getEnthalpy_RT_ref(hrt);
}

#ifdef H298MODIFY_CAPABILITY
void MixtureFugacityTP::modifyOneHf298SS(const int k, const doublereal Hf298New)
{
    (this->m_spthermo)->modifyOneHf298(k, Hf298New);
    m_Tlast_ref += 0.0001234;
}
#endif

void MixtureFugacityTP::getEntropy_R(doublereal* sr) const
{
    _updateReferenceStateThermo();
    copy(m_s0_R.begin(), m_s0_R.end(), sr);
    double tmp = ::log((double) (pressure() /m_spthermo->refPressure()));
    for (size_t k = 0; k < m_kk; k++) {
        sr[k] -= tmp;
    }
}

void MixtureFugacityTP::getGibbs_RT(doublereal* grt) const
{
    _updateReferenceStateThermo();
    copy(m_g0_RT.begin(), m_g0_RT.end(), grt);
    double tmp = ::log((double) (pressure() /m_spthermo->refPressure()));
    for (size_t k = 0; k < m_kk; k++) {
        grt[k] += tmp;
    }
}

void MixtureFugacityTP::getPureGibbs(doublereal* g) const
{
    _updateReferenceStateThermo();
    scale(m_g0_RT.begin(), m_g0_RT.end(), g, _RT());
    double tmp = ::log((double) (pressure() /m_spthermo->refPressure()));
    tmp *= _RT();
    for (size_t k = 0; k < m_kk; k++) {
        g[k] += tmp;
    }
}

void MixtureFugacityTP::getIntEnergy_RT(doublereal* urt) const
{
    _updateReferenceStateThermo();
    copy(m_h0_RT.begin(), m_h0_RT.end(), urt);
    doublereal p = pressure();
    doublereal tmp = p / _RT();
    doublereal v0 = _RT() / p;
    for (size_t i = 0; i < m_kk; i++) {
        urt[i] -= tmp * v0;
    }
}

void MixtureFugacityTP::getCp_R(doublereal* cpr) const
{
    _updateReferenceStateThermo();
    copy(m_cp0_R.begin(), m_cp0_R.end(), cpr);
}

void MixtureFugacityTP::getStandardVolumes(doublereal* vol) const
{
    _updateReferenceStateThermo();
    doublereal v0 = _RT() / pressure();
    for (size_t i = 0; i < m_kk; i++) {
        vol[i]= v0;
    }
}

/*
 * ----- Thermodynamic Values for the Species Reference States ----
 */


void MixtureFugacityTP::getEnthalpy_RT_ref(doublereal* hrt) const
{
    _updateReferenceStateThermo();
    copy(m_h0_RT.begin(), m_h0_RT.end(), hrt);
}

void MixtureFugacityTP::getGibbs_RT_ref(doublereal* grt) const
{
    _updateReferenceStateThermo();
    copy(m_g0_RT.begin(), m_g0_RT.end(), grt);
}

void MixtureFugacityTP::getGibbs_ref(doublereal* g) const
{
    const vector_fp& gibbsrt = gibbs_RT_ref();
    scale(gibbsrt.begin(), gibbsrt.end(), g, _RT());
}

const vector_fp& MixtureFugacityTP::gibbs_RT_ref() const
{
    _updateReferenceStateThermo();
    return m_g0_RT;
}

void MixtureFugacityTP::getEntropy_R_ref(doublereal* er) const
{
    _updateReferenceStateThermo();
    copy(m_s0_R.begin(), m_s0_R.end(), er);
    return;
}

void MixtureFugacityTP::getCp_R_ref(doublereal* cpr) const
{
    _updateReferenceStateThermo();
    copy(m_cp0_R.begin(), m_cp0_R.end(), cpr);
}

void MixtureFugacityTP::getStandardVolumes_ref(doublereal* vol) const
{
    _updateReferenceStateThermo();
    double pp = refPressure();
    doublereal v0 = _RT() / pp;
    for (size_t i = 0; i < m_kk; i++) {
        vol[i]= v0;
    }
}

void MixtureFugacityTP::setStateFromXML(const XML_Node& state)
{
    int doTP = 0;
    string comp = ctml::getChildValue(state,"moleFractions");
    if (comp != "") {
        // not overloaded in current object -> phase state is not calculated.
        setMoleFractionsByName(comp);
        doTP = 1;
    } else {
        comp = ctml::getChildValue(state,"massFractions");
        if (comp != "") {
            // not overloaded in current object -> phase state is not calculated.
            setMassFractionsByName(comp);
            doTP = 1;
        }
    }
    double t = temperature();
    if (state.hasChild("temperature")) {
        t = ctml::getFloat(state, "temperature", "temperature");
        doTP = 1;
    }
    if (state.hasChild("pressure")) {
        double p = ctml::getFloat(state, "pressure", "pressure");
        setState_TP(t, p);
    } else if (state.hasChild("density")) {
        double rho = ctml::getFloat(state, "density", "density");
        setState_TR(t, rho);
    } else if (doTP) {
        double rho = Phase<doublereal>::density();
        setState_TR(t, rho);
    }
}

void MixtureFugacityTP::initThermo()
{
    initLengths();
    thermo_t::initThermo();
}

void MixtureFugacityTP::initLengths()
{
    m_kk = nSpecies();
    moleFractions_.resize(m_kk, 0.0);
    moleFractions_[0] = 1.0;
    m_h0_RT.resize(m_kk, 0.0);
    m_cp0_R.resize(m_kk, 0.0);
    m_g0_RT.resize(m_kk, 0.0);
    m_s0_R.resize(m_kk, 0.0);
}

void MixtureFugacityTP::setTemperature(const doublereal temp)
{
    _updateReferenceStateThermo();
    setState_TR(temperature(), density());
}

void MixtureFugacityTP::setPressure(doublereal p)
{
    setState_TP(temperature(), p);
    // double chemPot[5], mf[5];
    // getMoleFractions(mf);
    //  getChemPotentials(chemPot);
    // for (int i = 0; i < m_kk; i++) {
    //    printf("     MixFug:setPres:  mu(%d = %g) = %18.8g\n", i, mf[i], chemPot[i]);
    //   }
}

void MixtureFugacityTP::setMassFractions(const doublereal* const y)
{
    phase_t::setMassFractions(y);
    getMoleFractions(DATA_PTR(moleFractions_));
}

void MixtureFugacityTP::setMassFractions_NoNorm(const doublereal* const y)
{
    phase_t::setMassFractions_NoNorm(y);
    getMoleFractions(DATA_PTR(moleFractions_));
}

void MixtureFugacityTP::setMoleFractions(const doublereal* const x)
{
    phase_t::setMoleFractions(x);
    getMoleFractions(DATA_PTR(moleFractions_));
}

void MixtureFugacityTP::setMoleFractions_NoNorm(const doublereal* const x)
{
    phase_t::setMoleFractions_NoNorm(x);
    getMoleFractions(DATA_PTR(moleFractions_));
}

void MixtureFugacityTP::setConcentrations(const doublereal* const c)
{
    phase_t::setConcentrations(c);
    getMoleFractions(DATA_PTR(moleFractions_));
}

void MixtureFugacityTP::setMoleFractions_NoState(const doublereal* const x)
{
    phase_t::setMoleFractions(x);
    getMoleFractions(DATA_PTR(moleFractions_));
    updateMixingExpressions();
}

void MixtureFugacityTP::calcDensity()
{
    err("MixtureFugacityTP::calcDensity() called, but EOS for phase is not known");
}

void MixtureFugacityTP::setState_TP(doublereal t, doublereal pres)
{
    /*
     *  A pretty tricky algorithm is needed here, due to problems involving
     *  standard states of real fluids. For those cases you need
     *  to combine the T and P specification for the standard state, or else
     *  you may venture into the forbidden zone, especially when nearing the
     *  triple point.
     *     Therefore, we need to do the standard state thermo calc with the
     *  (t, pres) combo.
     */
    getMoleFractions(DATA_PTR(moleFractions_));


    phase_t::setTemperature(t);
    _updateReferenceStateThermo();
    // Depends on the mole fractions and the temperature
    updateMixingExpressions();
    // setPressure(pres);
    m_Pcurrent = pres;
    //  double mmw = meanMolecularWeight();

    if (forcedState_ ==  FLUID_UNDEFINED) {
        double rhoNow = phase_t::density();
        double rho = densityCalc(t, pres, iState_, rhoNow);
        if (rho > 0.0) {
            phase_t::setDensity(rho);
            m_Pcurrent = pres;
            iState_ = phaseState(true);
        } else {
            if (rho < -1.5) {
                rho = densityCalc(t, pres, FLUID_UNDEFINED , rhoNow);
                if (rho > 0.0) {
                    phase_t::setDensity(rho);
                    m_Pcurrent = pres;
                    iState_ = phaseState(true);
                } else {
                    throw CanteraError("MixtureFugacityTP::setState_TP()", "neg rho");
                }
            } else {
                throw CanteraError("MixtureFugacityTP::setState_TP()", "neg rho");
            }
        }



    } else if (forcedState_ == FLUID_GAS) {
        // Normal density calculation
        if (iState_ < FLUID_LIQUID_0) {
            double rhoNow = phase_t::density();
            double rho = densityCalc(t, pres, iState_, rhoNow);
            if (rho > 0.0) {
                phase_t::setDensity(rho);
                m_Pcurrent = pres;
                iState_ = phaseState(true);
                if (iState_ >= FLUID_LIQUID_0) {
                    throw CanteraError("MixtureFugacityTP::setState_TP()", "wrong state");
                }
            } else {
                throw CanteraError("MixtureFugacityTP::setState_TP()", "neg rho");
            }

        }


    } else if (forcedState_ > FLUID_LIQUID_0) {
        if (iState_ >= FLUID_LIQUID_0) {
            double rhoNow = phase_t::density();
            double rho = densityCalc(t, pres, iState_, rhoNow);
            if (rho > 0.0) {
                phase_t::setDensity(rho);
                m_Pcurrent = pres;
                iState_ = phaseState(true);
                if (iState_ == FLUID_GAS) {
                    throw CanteraError("MixtureFugacityTP::setState_TP()", "wrong state");
                }
            } else {
                throw CanteraError("MixtureFugacityTP::setState_TP()", "neg rho");
            }

        }
    }



    //setTemperature(t);
    //setPressure(pres);
    //calcDensity();
}

void MixtureFugacityTP::setState_TR(doublereal T, doublereal rho)
{
    getMoleFractions(DATA_PTR(moleFractions_));
    phase_t::setTemperature(T);
    _updateReferenceStateThermo();
    phase_t::setDensity(rho);
    doublereal mv = molarVolume();
    // depends on mole fraction and temperature
    updateMixingExpressions();

    m_Pcurrent = pressureCalc(T, mv);
    iState_ = phaseState(true);

    //  printf("setState_TR: state at T = %g, rho = %g, mv = %g, P = %20.13g, iState = %d\n", T, rho, mv, m_Pcurrent, iState_);
}

void MixtureFugacityTP::setState_TPX(doublereal t, doublereal p, const doublereal* x)
{
    setMoleFractions_NoState(x);
    setState_TP(t,p);
}

void MixtureFugacityTP::initThermoXML(XML_Node& phaseNode, const std::string& id)
{
    MixtureFugacityTP::initLengths();

    //m_VPSS_ptr->initThermo();

    // m_VPSS_ptr->initThermoXML(phaseNode, id);
    thermo_t::initThermoXML(phaseNode, id);
}

doublereal MixtureFugacityTP::z() const
{
    doublereal p = pressure();
    doublereal rho = density();
    doublereal mmw = meanMolecularWeight();
    doublereal molarV = mmw / rho;
    doublereal rt = _RT();
    return p * molarV / rt;
}

doublereal MixtureFugacityTP::sresid() const
{
    throw CanteraError("MixtureFugacityTP::sresid()", "Base Class: not implemented");
    return 0.0;
}

doublereal MixtureFugacityTP::hresid() const
{
    throw CanteraError("MixtureFugacityTP::hresid()", "Base Class: not implemented");
    return 0.0;
}

doublereal MixtureFugacityTP::psatEst(doublereal TKelvin) const
{
    doublereal tcrit = critTemperature();
    doublereal pcrit = critPressure();
    doublereal tt = tcrit/TKelvin;
    if (tt < 1.0) {
        return pcrit;
    }
    doublereal lpr = -0.8734*tt*tt - 3.4522*tt + 4.2918;
    return pcrit*exp(lpr);
}

doublereal MixtureFugacityTP::liquidVolEst(doublereal TKelvin, doublereal& pres) const
{
    throw CanteraError("MixtureFugacityTP::liquidVolEst()", "unimplemented");
    return 0.0;
}

doublereal MixtureFugacityTP::densityCalc(doublereal TKelvin, doublereal presPa,
        int phase, doublereal rhoguess)
{
    double tcrit = critTemperature();
    doublereal mmw = meanMolecularWeight();
    // double pcrit = critPressure();
    // doublereal deltaGuess = 0.0;
    if (rhoguess == -1.0) {
        if (phase != -1) {
            if (TKelvin > tcrit) {
                rhoguess = presPa * mmw / (GasConstant * TKelvin);
            } else {
                if (phase == FLUID_GAS || phase == FLUID_SUPERCRIT) {
                    rhoguess = presPa * mmw / (GasConstant * TKelvin);
                } else if (phase >= FLUID_LIQUID_0) {
                    double lqvol = liquidVolEst(TKelvin, presPa);
                    rhoguess = mmw / lqvol;
                }
            }
        } else {
            /*
             * Assume the Gas phase initial guess, if nothing is
             * specified to the routine
             */
            rhoguess = presPa * mmw / (GasConstant * TKelvin);
        }

    }

    double molarVolBase = mmw / rhoguess;
    double molarVolLast = molarVolBase;
    double vc = mmw / critDensity();
    /*
     *  molar volume of the spinodal at the current temperature and mole fractions. this will
     *  be updated as we go.
     */
    double molarVolSpinodal = vc;
    doublereal  pcheck = 1.0E-30 + 1.0E-8 * presPa;
    doublereal presBase, dpdVBase, delMV;
    bool conv = false;
    /*
     *  We start on one side of the vc and stick with that side
     */
    bool gasSide = molarVolBase > vc;
    if (gasSide) {
        molarVolLast = (GasConstant * TKelvin)/presPa;
    } else {
        molarVolLast = liquidVolEst(TKelvin, presPa);
    }

    /*
     *  OK, now we do a small solve to calculate the molar volume given the T,P value.
     *  The algorithm is taken from dfind()
     */
    for (int n = 0; n < 200; n++) {

        /*
         * Calculate the predicted reduced pressure, pred0, based on the
         * current tau and dd.
         */

        /*
         * Calculate the derivative of the predicted pressure
         * wrt the molar volume.
         *  This routine also returns the pressure, presBase
         */
        dpdVBase = dpdVCalc(TKelvin, molarVolBase, presBase);

        /*
         * If dpdV is positve, then we are in the middle of the
         * 2 phase region and beyond the spinodal stability curve. We need to adjust
         * the initial guess outwards and start a new iteration.
         */
        if (dpdVBase >= 0.0) {
            if (TKelvin > tcrit) {
                throw CanteraError("", "confused");
            }
            /*
             * TODO Spawn a calculation for the value of the spinodal point that is
             *      very accurate. Answer the question as to wethera solution is
             *      possible on the current side of the vapor dome.
             */
            if (gasSide) {
                if (molarVolBase >= vc) {
                    molarVolSpinodal = molarVolBase;
                    molarVolBase = 0.5 * (molarVolLast + molarVolSpinodal);
                } else {
                    molarVolBase = 0.5 * (molarVolLast + molarVolSpinodal);
                }
            } else {
                if (molarVolBase <= vc) {
                    molarVolSpinodal = molarVolBase;
                    molarVolBase = 0.5 * (molarVolLast + molarVolSpinodal);
                } else {
                    molarVolBase = 0.5 * (molarVolLast + molarVolSpinodal);
                }
            }
            continue;
        }

        /*
         * Check for convergence
         */
        if (fabs(presBase-presPa) < pcheck) {
            conv = true;
            break;
        }

        /*
         * Dampen and crop the update
         */
        doublereal  dpdV = dpdVBase;
        if (n < 10) {
            dpdV = dpdVBase * 1.5;
        }
        // if (dpdV > -0.001) dpdV = -0.001;

        /*
         * Formulate the update to the molar volume by
         * Newton's method. Then, crop it to a max value
         * of 0.1 times the current volume
         */
        delMV = - (presBase - presPa) / dpdV;
        if (!gasSide || delMV < 0.0) {
            if (fabs(delMV) > 0.2 * molarVolBase) {
                delMV = delMV / fabs(delMV) * 0.2 * molarVolBase;
            }
        }
        /*
         *  Only go 1/10 the way towards the spinodal at any one time.
         */
        if (TKelvin < tcrit) {
            if (gasSide) {
                if (delMV < 0.0) {
                    if (-delMV > 0.5 * (molarVolBase - molarVolSpinodal)) {
                        delMV = - 0.5 * (molarVolBase - molarVolSpinodal);
                    }
                }
            } else {
                if (delMV > 0.0) {
                    if (delMV > 0.5 * (molarVolSpinodal - molarVolBase)) {
                        delMV = 0.5 * (molarVolSpinodal - molarVolBase);
                    }
                }
            }
        }
        /*
         * updated the molar volume value
         */
        molarVolLast = molarVolBase;
        molarVolBase += delMV;


        if (fabs(delMV/molarVolBase) < 1.0E-14) {
            conv = true;
            break;
        }

        /*
         * Check for negative molar volumes
         */
        if (molarVolBase <= 0.0) {
            molarVolBase = std::min(1.0E-30, fabs(delMV*1.0E-4));
        }

    }


    /*
     * Check for convergence, and return 0.0 if it wasn't achieved.
     */
    double densBase = 0.0;
    if (! conv) {
        molarVolBase = 0.0;
        throw CanteraError("MixtureFugacityTP::densityCalc()", "Process didnot converge");
    } else {
        densBase = mmw / molarVolBase;
    }
    return densBase;
}

void MixtureFugacityTP::updateMixingExpressions()
{
}

MixtureFugacityTP::spinodalFunc::spinodalFunc(MixtureFugacityTP* tp) :
    ResidEval(),
    m_tp(tp)
{
}

int MixtureFugacityTP::spinodalFunc::evalSS(const doublereal t, const doublereal* const y,
        doublereal* const r)
{
    int status = 0;
    doublereal molarVol = y[0];
    doublereal tt = m_tp->temperature();
    doublereal pp;
    doublereal val = m_tp->dpdVCalc(tt, molarVol, pp);
    r[0] = val;
    return status;
}

int MixtureFugacityTP::corr0(doublereal TKelvin, doublereal pres, doublereal& densLiqGuess,
                             doublereal& densGasGuess, doublereal& liqGRT,  doublereal& gasGRT)
{

    int retn = 0;
    doublereal densLiq = densityCalc(TKelvin, pres, FLUID_LIQUID_0, densLiqGuess);
    if (densLiq <= 0.0) {
        // throw Cantera::CanteraError("MixtureFugacityTP::corr0",
        //     "Error occurred trying to find liquid density at (T,P) = "
        //     + Cantera::fp2str(TKelvin) + "  " + Cantera::fp2str(pres));
        retn = -1;
    } else {
        densLiqGuess = densLiq;
        setState_TR(TKelvin, densLiq);
        liqGRT = gibbs_mole() / _RT();
    }

    doublereal  densGas = densityCalc(TKelvin, pres, FLUID_GAS, densGasGuess);
    if (densGas <= 0.0) {
        //throw Cantera::CanteraError("MixtureFugacityTP::corr0",
        //    "Error occurred trying to find gas density at (T,P) = "
        //    + Cantera::fp2str(TKelvin) + "  " + Cantera::fp2str(pres));
        if (retn == -1) {
            throw Cantera::CanteraError("MixtureFugacityTP::corr0",
                                        "Error occurred trying to find gas density at (T,P) = "
                                        + Cantera::fp2str(TKelvin) + "  " + Cantera::fp2str(pres));
        }
        retn = -2;
    } else {
        densGasGuess = densGas;
        setState_TR(TKelvin, densGas);
        gasGRT = gibbs_mole() / _RT();
    }
    //  delGRT = gibbsLiqRT - gibbsGasRT;
    return retn;
}

int MixtureFugacityTP::phaseState(bool checkState) const
{
    int state = iState_;
    if (checkState) {
        double t = temperature();
        double tcrit = critTemperature();
        double rhocrit = critDensity();
        if (t >= tcrit) {
            return FLUID_SUPERCRIT;
        }
        double tmid = tcrit - 100.;
        if (tmid < 0.0) {
            tmid = tcrit / 2.0;
        }
        double pp = psatEst(tmid);
        double mmw = meanMolecularWeight();
        double molVolLiqTmid = liquidVolEst(tmid, pp);
        double molVolGasTmid = GasConstant * tmid / (pp);
        double densLiqTmid = mmw / molVolLiqTmid;
        double densGasTmid = mmw / molVolGasTmid;
        double densMidTmid = 0.5 * (densLiqTmid + densGasTmid);
        doublereal rhoMid = rhocrit + (t - tcrit) * (rhocrit - densMidTmid) / (tcrit - tmid);

        double rho = density();
        int iStateGuess = FLUID_LIQUID_0;
        if (rho < rhoMid) {
            iStateGuess = FLUID_GAS;
        }
        double molarVol = mmw / rho;
        double presCalc;

        double dpdv = dpdVCalc(t, molarVol, presCalc);
        if (dpdv < 0.0) {
            state =  iStateGuess;
        } else {
            state = FLUID_UNSTABLE;
        }

    }
    return state;
}

doublereal MixtureFugacityTP::densSpinodalLiquid() const
{
    throw CanteraError("", "unimplmented");
    return 0.0;
}

doublereal MixtureFugacityTP::densSpinodalGas() const
{
    throw CanteraError("", "unimplmented");
    return 0.0;
}
doublereal MixtureFugacityTP::calculatePsat(doublereal TKelvin, doublereal& molarVolGas,
        doublereal& molarVolLiquid)
{
    /*
     *  The algorithm for this routine has undergone quite a bit of work. It probably needs more work.
     *  However, it seems now to be fairly robust.
     *  The key requirement is to find an initial pressure where both the liquid and the gas exist. This
     *  is not as easy as it sounds, and it gets exceedingly hard as the critical temperature is approached
     *  from below.
     *  Once we have this initial state, then we seek to equilibrate the gibbs free energies of the
     *  gas and liquid and use the formula
     *
     *    dp = VdG
     *
     *  to create an update condition for deltaP using
     *
     *      - (Gliq  - Ggas) = (Vliq - Vgas) (deltaP)
     *
     *  @TODO Suggestions for the future would be to switch it to an algorithm that uses the gas molar volume
     *        and the liquid molar volumes as the fundamental unknowns.
     */

    // we need this because this is a non-const routine that is public
    setTemperature(TKelvin);
    double tcrit = critTemperature();
    double RhoLiquid, RhoGas;
    double RhoLiquidGood, RhoGasGood;
    double densSave = density();
    double tempSave = temperature();
    double pres;
    doublereal mw = meanMolecularWeight();
    if (TKelvin < tcrit) {

        pres = psatEst(TKelvin);
        // trial value = Psat from correlation
        int i;
        doublereal volLiquid = liquidVolEst(TKelvin, pres);
        RhoLiquidGood = mw / volLiquid;
        RhoGasGood    = pres * mw / (GasConstant * TKelvin);
        doublereal delGRT = 1.0E6;
        doublereal liqGRT, gasGRT;
        int stab;
        doublereal presLast = pres;

        /*
         *  First part of the calculation involves finding a pressure at which the
         *  gas and the liquid state coexists.
         */
        doublereal presLiquid = 0.;
        doublereal presGas;
        doublereal  presBase = pres;
        bool foundLiquid = false;
        bool foundGas = false;

        doublereal  densLiquid = densityCalc(TKelvin, presBase, FLUID_LIQUID_0, RhoLiquidGood);
        if (densLiquid > 0.0) {
            foundLiquid = true;
            presLiquid = pres;
            RhoLiquidGood = densLiquid;
        }
        if (!foundLiquid) {
            for (int i = 0; i < 50; i++) {
                pres = 1.1 * pres;
                densLiquid = densityCalc(TKelvin, pres, FLUID_LIQUID_0, RhoLiquidGood);
                if (densLiquid > 0.0) {
                    foundLiquid = true;
                    presLiquid = pres;
                    RhoLiquidGood = densLiquid;
                    break;
                }
            }
        }

        pres = presBase;
        doublereal densGas = densityCalc(TKelvin, pres, FLUID_GAS, RhoGasGood);
        if (densGas <= 0.0) {
            foundGas = false;
        } else {
            foundGas = true;
            presGas = pres;
            RhoGasGood = densGas;
        }
        if (!foundGas) {
            for (int i = 0; i < 50; i++) {
                pres = 0.9 * pres;
                densGas = densityCalc(TKelvin, pres, FLUID_GAS, RhoGasGood);
                if (densGas > 0.0) {
                    foundGas = true;
                    presGas = pres;
                    RhoGasGood = densGas;
                    break;
                }
            }
        }

        if (foundGas && foundLiquid) {
            if (presGas != presLiquid) {
                pres = 0.5 * (presLiquid + presGas);
                bool goodLiq;
                bool goodGas;
                for (int i = 0; i < 50; i++) {

                    doublereal  densLiquid = densityCalc(TKelvin, pres, FLUID_LIQUID_0, RhoLiquidGood);
                    if (densLiquid <= 0.0) {
                        goodLiq = false;
                    } else {
                        goodLiq = true;
                        RhoLiquidGood = densLiquid;
                        presLiquid = pres;
                    }
                    doublereal  densGas = densityCalc(TKelvin, pres, FLUID_GAS, RhoGasGood);
                    if (densGas <= 0.0) {
                        goodGas = false;
                    } else {
                        goodGas = true;
                        RhoGasGood = densGas;
                        presGas = pres;
                    }
                    if (goodGas && goodLiq) {
                        break;
                    }
                    if (!goodLiq && !goodGas) {
                        pres = 0.5 * (pres + presLiquid);
                    }
                    if (goodLiq || goodGas) {
                        pres = 0.5 * (presLiquid + presGas);
                    }
                }
            }
        }
        if (!foundGas || !foundLiquid) {
            printf("error coundn't find a starting pressure\n");
            return 0.0;
        }
        if (presGas != presLiquid) {
            printf("error coundn't find a starting pressure\n");
            return 0.0;
        }

        pres = presGas;
        presLast = pres;
        RhoGas = RhoGasGood;
        RhoLiquid = RhoLiquidGood;


        /*
         *  Now that we have found a good pressure we can proceed with the algorithm.
         */

        for (i = 0; i < 20; i++) {

            stab = corr0(TKelvin, pres, RhoLiquid, RhoGas, liqGRT, gasGRT);
            if (stab == 0) {
                presLast = pres;
                delGRT = liqGRT - gasGRT;
                doublereal delV = mw * (1.0/RhoLiquid - 1.0/RhoGas);
                doublereal dp = - delGRT * GasConstant * TKelvin / delV;

                if (fabs(dp) > 0.1 * pres) {
                    if (dp > 0.0) {
                        dp = 0.1 * pres;
                    } else {
                        dp = -0.1 * pres;
                    }
                }
                pres += dp;

            } else if (stab == -1) {
                delGRT = 1.0E6;
                if (presLast > pres) {
                    pres = 0.5 * (presLast + pres);
                } else {
                    // we are stuck here - try this
                    pres = 1.1 * pres;
                }
            } else if (stab == -2) {
                if (presLast < pres) {
                    pres = 0.5 * (presLast + pres);
                } else {
                    // we are stuck here - try this
                    pres = 0.9 * pres;
                }
            }
            molarVolGas = mw / RhoGas;
            molarVolLiquid = mw / RhoLiquid;


            if (fabs(delGRT) < 1.0E-8) {
                // converged
                break;
            }
        }

        molarVolGas = mw / RhoGas;
        molarVolLiquid = mw / RhoLiquid;
        // Put the fluid in the desired end condition
        setState_TR(tempSave, densSave);

        return pres;


    } else {
        pres = critPressure();
        setState_TP(TKelvin, pres);
        RhoGas = density();
        molarVolGas =  mw / RhoGas;
        molarVolLiquid =  molarVolGas;
        setState_TR(tempSave, densSave);
    }
    return pres;
}

doublereal MixtureFugacityTP::pressureCalc(doublereal TKelvin, doublereal molarVol) const
{
    throw CanteraError("MixtureFugacityTP::pressureCalc", "unimplemented");
    return 0.0;
}

doublereal MixtureFugacityTP::dpdVCalc(doublereal TKelvin, doublereal molarVol, doublereal& presCalc) const
{
    throw CanteraError("MixtureFugacityTP::dpdVCalc", "unimplemented");
    return 0.0;
}

void MixtureFugacityTP::_updateReferenceStateThermo() const
{
    double Tnow = temperature();

    // If the temperature has changed since the last time these
    // properties were computed, recompute them.
    if (m_Tlast_ref != Tnow) {
        (this->m_spthermo)->update(Tnow, &m_cp0_R[0], &m_h0_RT[0],  &m_s0_R[0]);
        m_Tlast_ref = Tnow;

        // update the species Gibbs functions
        for (size_t k = 0; k < m_kk; k++) {
            m_g0_RT[k] = m_h0_RT[k] - m_s0_R[k];
        }
        doublereal pref = refPressure();
        if (pref <= 0.0) {
            throw CanteraError("MixtureFugacityTP::_updateReferenceStateThermo()", "neg ref pressure");
        }
        m_logc0 = log(pref/(GasConstant * Tnow));
    }
}

}<|MERGE_RESOLUTION|>--- conflicted
+++ resolved
@@ -82,16 +82,8 @@
 {
 }
 
-<<<<<<< HEAD
-/*
- * Duplication function.
- *  This calls the copy constructor for this object.
- */
+
 thermo_t* MixtureFugacityTP::duplMyselfAsThermoPhase() const
-=======
-
-ThermoPhase* MixtureFugacityTP::duplMyselfAsThermoPhase() const
->>>>>>> 61abf386
 {
     return new MixtureFugacityTP(*this);
 }
@@ -100,19 +92,8 @@
 {
     return cSS_CONVENTION_TEMPERATURE;
 }
-<<<<<<< HEAD
-//====================================================================================================================
-// Set the solution branch to force the ThermoPhase to exist on one branch or another
-/*
- *  @param solnBranch  Branch that the solution is restricted to.
- *                     the value -1 means gas. The value -2 means unrestricted.
- *                     Values of zero or greater refer to species dominated condensed phases.
- */
+
 void MixtureFugacityTP::setForcedSolutionBranch(int solnBranch)
-=======
-
-void  MixtureFugacityTP::setForcedSolutionBranch(int solnBranch)
->>>>>>> 61abf386
 {
     forcedState_ = solnBranch;
 }
