/**
 *  @file SingleSpeciesTP.cpp
 *  Definitions for the %SingleSpeciesTP class, which is a filter class for %ThermoPhase,
 *  that eases the construction of single species phases
 *  ( see \ref thermoprops and class \link Cantera::SingleSpeciesTP SingleSpeciesTP\endlink).
 */

/*
 * Copyright (2005) Sandia Corporation. Under the terms of
 * Contract DE-AC04-94AL85000 with Sandia Corporation, the
 * U.S. Government retains certain rights in this software.
 */
#include "cantera/thermo/SingleSpeciesTP.h"
#include "cantera/base/stringUtils.h"

using namespace std;

namespace Cantera
{
SingleSpeciesTP::SingleSpeciesTP() :
    thermo_t(),
    m_press(OneAtm),
    m_p0(OneAtm),
    m_tlast(-1.0)
{
}

SingleSpeciesTP::SingleSpeciesTP(const SingleSpeciesTP& right):
    thermo_t(),
    m_press(OneAtm),
    m_p0(OneAtm),
    m_tlast(-1.0)
{
    *this = operator=(right);
}

SingleSpeciesTP& SingleSpeciesTP::operator=(const SingleSpeciesTP& right)
{
    if (&right != this) {
        thermo_t::operator=(right);
        m_press      = right.m_press;
        m_p0         = right.m_p0;
        m_tlast      = right.m_tlast;
        m_h0_RT      = right.m_h0_RT;
        m_cp0_R      = right.m_cp0_R;
        m_s0_R       = right.m_s0_R;
    }
    return *this;
}

SingleSpeciesTP::~SingleSpeciesTP()
{
}

<<<<<<< HEAD
//! Duplication function
/*!
 * This virtual function is used to create a duplicate of the
 * current phase. It's used to duplicate the phase when given
 * a ThermoPhase pointer to the phase.
 *
 * @return It returns a ThermoPhase pointer.
 */
thermo_t* SingleSpeciesTP::duplMyselfAsThermoPhase() const
=======
ThermoPhase* SingleSpeciesTP::duplMyselfAsThermoPhase() const
>>>>>>> 61abf386
{
    return new SingleSpeciesTP(*this);
}

int SingleSpeciesTP::eosType() const
{
    err("eosType");
    return -1;
}

/*
 * ------------ Molar Thermodynamic Properties --------------------
 */

doublereal SingleSpeciesTP::enthalpy_mole() const
{
    double hbar;
    getPartialMolarEnthalpies(&hbar);
    return hbar;
}

doublereal SingleSpeciesTP::intEnergy_mole() const
{
    double ubar;
    getPartialMolarIntEnergies(&ubar);
    return ubar;
}

doublereal SingleSpeciesTP::entropy_mole() const
{
    double sbar;
    getPartialMolarEntropies(&sbar);
    return sbar;
}

doublereal SingleSpeciesTP::gibbs_mole() const
{
    double gbar;
    /*
     * Get the chemical potential of the first species.
     * This is the same as the partial molar Gibbs
     * free energy.
     */
    getChemPotentials(&gbar);
    return gbar;
}

doublereal SingleSpeciesTP::cp_mole() const
{
    double cpbar;
    /*
     * Really should have a partial molar heat capacity
     * function in ThermoPhase. However, the standard
     * state heat capacity will do fine here for now.
     */
    //getPartialMolarCp(&cpbar);
    getCp_R(&cpbar);
    cpbar *= GasConstant;
    return cpbar;
}

doublereal SingleSpeciesTP::cv_mole() const
{
    /*
     *  For single species, we go directory to the general Cp - Cv relation
     *
     *  Cp = Cv + alpha**2 * V * T / beta
     *
     * where
     *     alpha = volume thermal expansion coefficient
     *     beta  = isothermal compressibility
     */
    doublereal cvbar = cp_mole();
    doublereal alpha = thermalExpansionCoeff();
    doublereal beta = isothermalCompressibility();
    doublereal molecW = molecularWeight(0);
    doublereal V = molecW/density();
    doublereal T = temperature();
    if (beta != 0.0) {
        cvbar -= alpha * alpha * V * T / beta;
    }
    return cvbar;
}

/*
 * ----------- Partial Molar Properties of the Solution -----------------
 */

void SingleSpeciesTP::getChemPotentials(doublereal* mu) const
{
    getStandardChemPotentials(mu);
}

void SingleSpeciesTP::getChemPotentials_RT(doublereal* murt) const
{
    getStandardChemPotentials(murt);
    double rt = GasConstant * temperature();
    murt[0] /= rt;
}

void SingleSpeciesTP::getElectrochemPotentials(doublereal* mu) const
{
    getChemPotentials(mu);
}

void SingleSpeciesTP::
getPartialMolarEnthalpies(doublereal* hbar) const
{
    double _rt = GasConstant * temperature();
    getEnthalpy_RT(hbar);
    hbar[0] *= _rt;
}

void SingleSpeciesTP::
getPartialMolarIntEnergies(doublereal* ubar) const
{
    double _rt = GasConstant * temperature();
    getIntEnergy_RT(ubar);
    ubar[0] *= _rt;
}

void SingleSpeciesTP::
getPartialMolarEntropies(doublereal* sbar) const
{
    getEntropy_R(sbar);
    sbar[0] *= GasConstant;
}

void SingleSpeciesTP::getPartialMolarCp(doublereal* cpbar) const
{
    getCp_R(cpbar);
    cpbar[0] *= GasConstant;
}

void SingleSpeciesTP::getPartialMolarVolumes(doublereal* vbar) const
{
    double mw = molecularWeight(0);
    double dens = density();
    vbar[0] = mw / dens;
}

/*
 * Properties of the Standard State of the Species in the Solution
 */

void SingleSpeciesTP::getPureGibbs(doublereal* gpure) const
{
    getGibbs_RT(gpure);
    gpure[0] *= GasConstant * temperature();
}

void SingleSpeciesTP::getStandardVolumes(doublereal* vbar) const
{
    double mw = molecularWeight(0);
    double dens = density();
    vbar[0] = mw / dens;
}

/*
 * ---- Thermodynamic Values for the Species Reference States -------
 */

void SingleSpeciesTP::getEnthalpy_RT_ref(doublereal* hrt) const
{
    _updateThermo();
    hrt[0] = m_h0_RT[0];
}

void SingleSpeciesTP::getGibbs_RT_ref(doublereal* grt) const
{
    _updateThermo();
    grt[0] = m_h0_RT[0] - m_s0_R[0];
}

void SingleSpeciesTP::getGibbs_ref(doublereal* g) const
{
    getGibbs_RT_ref(g);
    g[0] *= GasConstant * temperature();
}

void SingleSpeciesTP::getEntropy_R_ref(doublereal* er) const
{
    _updateThermo();
    er[0] = m_s0_R[0];
}

void SingleSpeciesTP::getCp_R_ref(doublereal* cpr) const
{
    _updateThermo();
    cpr[0] = m_cp0_R[0];
}

/*
 * ------------------ Setting the State ------------------------
 */

void SingleSpeciesTP::setState_TPX(doublereal t, doublereal p,
                                   const doublereal* x)
{
    setTemperature(t);
    setPressure(p);
}

void SingleSpeciesTP::setState_TPX(doublereal t, doublereal p,
                                   compositionMap& x)
{
    setTemperature(t);
    setPressure(p);
}

void SingleSpeciesTP::setState_TPX(doublereal t, doublereal p,
                                   const std::string& x)
{
    setTemperature(t);
    setPressure(p);
}

void SingleSpeciesTP::setState_TPY(doublereal t, doublereal p,
                                   const doublereal* y)
{
    setTemperature(t);
    setPressure(p);
}

void SingleSpeciesTP::setState_TPY(doublereal t, doublereal p,
                                   compositionMap& y)
{
    setTemperature(t);
    setPressure(p);
}

void SingleSpeciesTP::setState_TPY(doublereal t, doublereal p,
                                   const std::string& y)
{
    setTemperature(t);
    setPressure(p);
}

void SingleSpeciesTP::setState_PX(doublereal p, doublereal* x)
{
    if (x[0] != 1.0) {
        err("setStatePX -> x[0] not 1.0");
    }
    setPressure(p);
}

void SingleSpeciesTP::setState_PY(doublereal p, doublereal* y)
{
    if (y[0] != 1.0) {
        err("setStatePY -> x[0] not 1.0");
    }
    setPressure(p);
}

void SingleSpeciesTP::setState_HP(doublereal h, doublereal p,
                                  doublereal tol)
{
    doublereal dt;
    setPressure(p);
    for (int n = 0; n < 50; n++) {
        dt = (h - enthalpy_mass())/cp_mass();
        if (dt > 100.0) {
            dt = 100.0;
        } else if (dt < -100.0) {
            dt = -100.0;
        }
        setState_TP(temperature() + dt, p);
        if (fabs(dt) < tol) {
            return;
        }
    }
    throw CanteraError("setState_HP","no convergence. dt = " + fp2str(dt));
}

void SingleSpeciesTP::setState_UV(doublereal u, doublereal v,
                                  doublereal tol)
{
    doublereal dt;
    if (v == 0.0) {
        setDensity(1.0E100);
    } else {
        setDensity(1.0/v);
    }
    for (int n = 0; n < 50; n++) {
        dt = (u - intEnergy_mass())/cv_mass();
        if (dt > 100.0) {
            dt = 100.0;
        } else if (dt < -100.0) {
            dt = -100.0;
        }
        setTemperature(temperature() + dt);
        if (fabs(dt) < tol) {
            return;
        }
    }
    throw CanteraError("setState_UV",
                       "no convergence. dt = " + fp2str(dt)+"\n"
                       +"u = "+fp2str(u)+" v = "+fp2str(v)+"\n");
}

void SingleSpeciesTP::setState_SP(doublereal s, doublereal p,
                                  doublereal tol)
{
    doublereal dt;
    setPressure(p);
    for (int n = 0; n < 50; n++) {
        dt = (s - entropy_mass())*temperature()/cp_mass();
        if (dt > 100.0) {
            dt = 100.0;
        } else if (dt < -100.0) {
            dt = -100.0;
        }
        setState_TP(temperature() + dt, p);
        if (fabs(dt) < tol) {
            return;
        }
    }
    throw CanteraError("setState_SP","no convergence. dt = " + fp2str(dt));
}

void SingleSpeciesTP::setState_SV(doublereal s, doublereal v,
                                  doublereal tol)
{
    doublereal dt;
    if (v == 0.0) {
        setDensity(1.0E100);
    } else {
        setDensity(1.0/v);
    }
    for (int n = 0; n < 50; n++) {
        dt = (s - entropy_mass())*temperature()/cv_mass();
        if (dt > 100.0) {
            dt = 100.0;
        } else if (dt < -100.0) {
            dt = -100.0;
        }
        setTemperature(temperature() + dt);
        if (fabs(dt) < tol) {
            return;
        }
    }
    throw CanteraError("setState_SV","no convergence. dt = " + fp2str(dt));
}

doublereal SingleSpeciesTP::err(const std::string& msg) const
{
    throw CanteraError("SingleSpeciesTP","Base class method "
                       +msg+" called. Equation of state type: "
                       +int2str(eosType()));
    return 0;
}

void SingleSpeciesTP::initThermo()
{
    /*
     * Make sure there is one and only one species in this phase.
     */
    if (nSpecies() != 1) {
        throw CanteraError("initThermo",
                           "stoichiometric substances may only contain one species.");
    }

    /*
     * Resize temporary arrays.
     */
    int leng = 1;
    m_h0_RT.resize(leng);
    m_cp0_R.resize(leng);
    m_s0_R.resize(leng);

    /*
     *  Make sure the species mole fraction is equal to 1.0;
     */
    double x = 1.0;
    setMoleFractions(&x);
    /*
     * Call the base class initThermo object.
     */
    thermo_t::initThermo();
}

void SingleSpeciesTP::_updateThermo() const
{
    doublereal tnow = temperature();
    if (m_tlast != tnow) {
        m_spthermo->update(tnow, DATA_PTR(m_cp0_R), DATA_PTR(m_h0_RT),
                           DATA_PTR(m_s0_R));
        m_tlast = tnow;
    }
}

<<<<<<< HEAD

// Explicit Instantiation Section
// template class SingleSpeciesTP<doublereal>;

}



=======
}
>>>>>>> 61abf386
<|MERGE_RESOLUTION|>--- conflicted
+++ resolved
@@ -52,19 +52,7 @@
 {
 }
 
-<<<<<<< HEAD
-//! Duplication function
-/*!
- * This virtual function is used to create a duplicate of the
- * current phase. It's used to duplicate the phase when given
- * a ThermoPhase pointer to the phase.
- *
- * @return It returns a ThermoPhase pointer.
- */
 thermo_t* SingleSpeciesTP::duplMyselfAsThermoPhase() const
-=======
-ThermoPhase* SingleSpeciesTP::duplMyselfAsThermoPhase() const
->>>>>>> 61abf386
 {
     return new SingleSpeciesTP(*this);
 }
@@ -456,15 +444,8 @@
     }
 }
 
-<<<<<<< HEAD
 
 // Explicit Instantiation Section
 // template class SingleSpeciesTP<doublereal>;
 
-}
-
-
-
-=======
-}
->>>>>>> 61abf386
+}