--- conflicted
+++ resolved
@@ -48,33 +48,6 @@
 {
 }
 
-<<<<<<< HEAD
-//====================================================================================================================
-// Construct and initialize an IonsFromNeutralVPSSTP object
-// directly from an ASCII input file
-/*
- * Working constructors
- *
- *  The two constructors below are the normal way
- *  the phase initializes itself. They are shells that call
- *  the routine initThermo(), with a reference to the
- *  XML database to get the info for the phase.
- *
- * @param inputFile Name of the input file containing the phase XML data
- *                  to set up the object
- * @param id        ID of the phase in the input file. Defaults to the
- *                  empty string.
- * @param neutralPhase   The object takes a neutralPhase ThermoPhase
- *                       object as input. It can either take a pointer
- *                       to an existing object in the parameter list,
- *                       in which case it does not own the object, or
- *                       it can construct a neutral Phase as a slave
- *                       object, in which case, it does own the slave
- *                       object, for purposes of who gets to destroy
- *                       the object.
- *                       If this parameter is zero, then a slave
- *                       neutral phase object is created and used.
- */
 IonsFromNeutralVPSSTP::IonsFromNeutralVPSSTP(const std::string& inputFile, const std::string& id, thermo_t* neutralPhase) :
         GibbsExcessVPSSTP(),
         ionSolnType_(cIonSolnType_SINGLEANION),
@@ -89,37 +62,18 @@
         moleFractionsTmp_(0),
         muNeutralMolecule_(0),
         lnActCoeff_NeutralMolecule_(0)
-=======
-IonsFromNeutralVPSSTP::IonsFromNeutralVPSSTP(const std::string& inputFile,
-        const std::string& id_,
-        ThermoPhase* neutralPhase) :
-    GibbsExcessVPSSTP(),
-    ionSolnType_(cIonSolnType_SINGLEANION),
-    numNeutralMoleculeSpecies_(0),
-    indexSpecialSpecies_(npos),
-    indexSecondSpecialSpecies_(npos),
-    numCationSpecies_(0),
-    numAnionSpecies_(0),
-    numPassThroughSpecies_(0),
-    neutralMoleculePhase_(neutralPhase),
-    IOwnNThermoPhase_(true),
-    moleFractionsTmp_(0),
-    muNeutralMolecule_(0),
-    lnActCoeff_NeutralMolecule_(0)
->>>>>>> 61abf386
 {
     if (neutralPhase) {
         IOwnNThermoPhase_ = false;
     }
-    constructPhaseFile(inputFile, id_);
+    constructPhaseFile(inputFile, id);
     geThermo = dynamic_cast<GibbsExcessVPSSTP*>(neutralMoleculePhase_);
     //y.resize(numNeutralMoleculeSpecies_,0.0);
     //size_t numNeutMolSpec = geThermo->nSpecies();
     //dlnActCoeff_NeutralMolecule.resize(numNeutMolSpec);
     //dX_NeutralMolecule.resize(numNeutMolSpec);
 }
-<<<<<<< HEAD
-//====================================================================================================================
+
 IonsFromNeutralVPSSTP::IonsFromNeutralVPSSTP(XML_Node& phaseRoot, const std::string& id, thermo_t* neutralPhase) :
         GibbsExcessVPSSTP(),
         ionSolnType_(cIonSolnType_SINGLEANION),
@@ -135,36 +89,13 @@
         muNeutralMolecule_(0),
 
         lnActCoeff_NeutralMolecule_(0)
-=======
-
-IonsFromNeutralVPSSTP::IonsFromNeutralVPSSTP(XML_Node& phaseRoot,
-        const std::string& id_, ThermoPhase* neutralPhase) :
-    GibbsExcessVPSSTP(),
-    ionSolnType_(cIonSolnType_SINGLEANION),
-    numNeutralMoleculeSpecies_(0),
-    indexSpecialSpecies_(npos),
-    indexSecondSpecialSpecies_(npos),
-    numCationSpecies_(0),
-    numAnionSpecies_(0),
-    numPassThroughSpecies_(0),
-    neutralMoleculePhase_(neutralPhase),
-    IOwnNThermoPhase_(true),
-    moleFractionsTmp_(0),
-    muNeutralMolecule_(0),
-
-    lnActCoeff_NeutralMolecule_(0)
->>>>>>> 61abf386
 {
     if (neutralPhase) {
         IOwnNThermoPhase_ = false;
     }
-    constructPhaseXML(phaseRoot, id_);
+    constructPhaseXML(phaseRoot, id);
     geThermo = dynamic_cast<GibbsExcessVPSSTP*>(neutralMoleculePhase_);
-<<<<<<< HEAD
-    y.resize(numNeutralMoleculeSpecies_, 0.0);
-=======
-    y_.resize(numNeutralMoleculeSpecies_,0.0);
->>>>>>> 61abf386
+    y_.resize(numNeutralMoleculeSpecies_, 0.0);
     size_t numNeutMolSpec = geThermo->nSpecies();
     dlnActCoeff_NeutralMolecule_.resize(numNeutMolSpec);
     dX_NeutralMolecule_.resize(numNeutMolSpec);
@@ -189,20 +120,8 @@
 {
     IonsFromNeutralVPSSTP::operator=(b);
 }
-<<<<<<< HEAD
-//====================================================================================================================
-/*
- * operator=()
- *
- *  Note this stuff will not work until the underlying phase
- *  has a working assignment operator
- */
+
 IonsFromNeutralVPSSTP& IonsFromNeutralVPSSTP::operator=(const IonsFromNeutralVPSSTP& b)
-=======
-
-IonsFromNeutralVPSSTP& IonsFromNeutralVPSSTP::
-operator=(const IonsFromNeutralVPSSTP& b)
->>>>>>> 61abf386
 {
     if (&b == this) {
         return *this;
@@ -217,15 +136,8 @@
      */
     if (IOwnNThermoPhase_) {
         if (b.neutralMoleculePhase_) {
-<<<<<<< HEAD
-            if (neutralMoleculePhase_) {
-                delete neutralMoleculePhase_;
-            }
+            delete neutralMoleculePhase_;
             neutralMoleculePhase_ = (b.neutralMoleculePhase_)->duplMyselfAsThermoPhase();
-=======
-            delete neutralMoleculePhase_;
-            neutralMoleculePhase_   = (b.neutralMoleculePhase_)->duplMyselfAsThermoPhase();
->>>>>>> 61abf386
         } else {
             neutralMoleculePhase_ = 0;
         }
@@ -236,7 +148,6 @@
 
     GibbsExcessVPSSTP::operator=(b);
 
-<<<<<<< HEAD
     ionSolnType_ = b.ionSolnType_;
     numNeutralMoleculeSpecies_ = b.numNeutralMoleculeSpecies_;
     indexSpecialSpecies_ = b.indexSpecialSpecies_;
@@ -251,29 +162,9 @@
     passThroughList_ = b.passThroughList_;
     numPassThroughSpecies_ = b.numPassThroughSpecies_;
 
-    y = b.y;
-    dlnActCoeff_NeutralMolecule = b.dlnActCoeff_NeutralMolecule;
-    dX_NeutralMolecule = b.dX_NeutralMolecule;
-=======
-
-    ionSolnType_                = b.ionSolnType_;
-    numNeutralMoleculeSpecies_  = b.numNeutralMoleculeSpecies_;
-    indexSpecialSpecies_        = b.indexSpecialSpecies_;
-    indexSecondSpecialSpecies_  = b.indexSecondSpecialSpecies_;
-    fm_neutralMolec_ions_       = b.fm_neutralMolec_ions_;
-    fm_invert_ionForNeutral     = b.fm_invert_ionForNeutral;
-    NeutralMolecMoleFractions_  = b.NeutralMolecMoleFractions_;
-    cationList_                 = b.cationList_;
-    numCationSpecies_           = b.numCationSpecies_;
-    anionList_                  = b.anionList_;
-    numAnionSpecies_            = b.numAnionSpecies_;
-    passThroughList_            = b.passThroughList_;
-    numPassThroughSpecies_      = b.numPassThroughSpecies_;
-
-    y_                          = b.y_;
+    y_ = b.y_;
     dlnActCoeff_NeutralMolecule_ = b.dlnActCoeff_NeutralMolecule_;
-    dX_NeutralMolecule_         = b.dX_NeutralMolecule_;
->>>>>>> 61abf386
+    dX_NeutralMolecule_ = b.dX_NeutralMolecule_;
 
     IOwnNThermoPhase_ = b.IOwnNThermoPhase_;
     moleFractionsTmp_ = b.moleFractionsTmp_;
@@ -296,15 +187,7 @@
     }
 }
 
-<<<<<<< HEAD
-/*
- * This routine duplicates the current object and returns
- * a pointer to ThermoPhase.
- */
 thermo_t*
-=======
-ThermoPhase*
->>>>>>> 61abf386
 IonsFromNeutralVPSSTP::duplMyselfAsThermoPhase() const
 {
     return new IonsFromNeutralVPSSTP(*this);
@@ -328,18 +211,10 @@
     XML_Node &phaseNode_XML = xml();
     XML_Node *fxml = new XML_Node();
     fxml->build(fin);
-<<<<<<< HEAD
-    XML_Node *fxml_phase = findXMLPhase(fxml, id);
+    XML_Node *fxml_phase = findXMLPhase(fxml, id_);
     if (!fxml_phase) {
         throw CanteraError("MargulesVPSSTP:constructPhaseFile",
-                "ERROR: Can not find phase named " + id + " in file named " + inputFile);
-=======
-    XML_Node* fxml_phase = findXMLPhase(fxml, id_);
-    if (!fxml_phase) {
-        throw CanteraError("MargulesVPSSTP:constructPhaseFile",
-                           "ERROR: Can not find phase named " +
-                           id_ + " in file named " + inputFile);
->>>>>>> 61abf386
+                "ERROR: Can not find phase named " + id_ + " in file named " + inputFile);
     }
     fxml_phase->copy(&phaseNode_XML);
     constructPhaseXML(*fxml_phase, id_);
@@ -351,14 +226,8 @@
     string stemp;
     if (id_.size() > 0) {
         string idp = phaseNode.id();
-<<<<<<< HEAD
-        if (idp != id) {
+        if (idp != id_) {
             throw CanteraError("IonsFromNeutralVPSSTP::constructPhaseXML", "phasenode and Id are incompatible");
-=======
-        if (idp != id_) {
-            throw CanteraError("IonsFromNeutralVPSSTP::constructPhaseXML",
-                               "phasenode and Id are incompatible");
->>>>>>> 61abf386
         }
     }
 
@@ -416,7 +285,6 @@
  *  -------------- Utilities -------------------------------
  */
 
-<<<<<<< HEAD
 // Equation of state type flag.
 /*
  * The ThermoPhase base class returns
@@ -425,8 +293,6 @@
  * listed in mix_defs.h. The IonsFromNeutralVPSSTP class also returns
  * zero, as it is a non-complete class.
  */
-=======
->>>>>>> 61abf386
 int IonsFromNeutralVPSSTP::eosType() const
 {
     return cIonsFromNeutral;
@@ -442,27 +308,18 @@
     return mean_X(DATA_PTR(m_pp));
 }
 
-<<<<<<< HEAD
     /**
      * Molar internal energy of the solution. Units: J/kmol.
      *
      * This is calculated from the soln enthalpy and then
      * subtracting pV.
      */
-=======
->>>>>>> 61abf386
 doublereal IonsFromNeutralVPSSTP::intEnergy_mole() const
 {
     double hh = enthalpy_mole();
     double pres = pressure();
-<<<<<<< HEAD
     double molarV = 1.0 / molarDensity();
-    double uu = hh - pres * molarV;
-    return uu;
-=======
-    double molarV = 1.0/molarDensity();
     return hh - pres * molarV;
->>>>>>> 61abf386
 }
 
 doublereal IonsFromNeutralVPSSTP::entropy_mole() const
@@ -476,15 +333,11 @@
     getChemPotentials(DATA_PTR(m_pp));
     return mean_X(DATA_PTR(m_pp));
 }
-<<<<<<< HEAD
     /** Molar heat capacity at constant pressure. Units: J/kmol/K.
      *
      * Returns the solution heat capacition at constant pressure.
      * This is calculated from the partial molar heat capacities.
      */
-=======
-
->>>>>>> 61abf386
 doublereal IonsFromNeutralVPSSTP::cp_mole() const
 {
     getPartialMolarCp(DATA_PTR(m_pp));
@@ -498,24 +351,13 @@
     return mean_X(DATA_PTR(m_pp));
     //err("not implemented");
     //return 0.0;
-<<<<<<< HEAD
-        }
-//===========================================================================================================
+        }
+
     /*
      * - Activities, Standard States, Activity Concentrations -----------
      */
-//===========================================================================================================
+
 void IonsFromNeutralVPSSTP::getDissociationCoeffs(vector_fp& coeffs, vector_fp& charges, std::vector<size_t>& neutMolIndex) const
-=======
-}
-
-/*
- * - Activities, Standard States, Activity Concentrations -----------
- */
-
-void IonsFromNeutralVPSSTP::getDissociationCoeffs(vector_fp& coeffs,
-        vector_fp& charges, std::vector<size_t>& neutMolIndex) const
->>>>>>> 61abf386
 {
     coeffs = fm_neutralMolec_ions_;
     charges = m_speciesCharge;
@@ -547,7 +389,6 @@
  * ---------  Partial Molar Properties of the Solution -------------
  */
 
-<<<<<<< HEAD
 // Get the species chemical potentials. Units: J/kmol.
 /*
  * This function returns a vector of chemical potentials of the
@@ -557,8 +398,6 @@
  * @param mu  Output vector of species chemical
  *            potentials. Length: m_kk. Units: J/kmol
  */
-=======
->>>>>>> 61abf386
 void IonsFromNeutralVPSSTP::getChemPotentials(doublereal* mu) const
 {
     size_t icat, jNeut;
@@ -622,7 +461,6 @@
                 break;
             }
         }
-<<<<<<< HEAD
 
 // Returns an array of partial molar enthalpies for the species
 // in the mixture.
@@ -638,22 +476,6 @@
          * \f]
          *
          */
-=======
-        break;
-
-    case cIonSolnType_SINGLECATION:
-        throw CanteraError("eosType", "Unknown type");
-        break;
-    case cIonSolnType_MULTICATIONANION:
-        throw CanteraError("eosType", "Unknown type");
-        break;
-    default:
-        throw CanteraError("eosType", "Unknown type");
-        break;
-    }
-}
-
->>>>>>> 61abf386
 void IonsFromNeutralVPSSTP::getPartialMolarEnthalpies(doublereal* hbar) const
 {
     /*
@@ -707,7 +529,6 @@
     }
 }
 
-<<<<<<< HEAD
 // Get the array of log concentration-like derivatives of the
 // log activity coefficients
 /*
@@ -727,8 +548,6 @@
  *                 derivatives of the log Activity Coefficients.
  *                 length = m_kk
  */
-=======
->>>>>>> 61abf386
 void IonsFromNeutralVPSSTP::getdlnActCoeffdlnX_diag(doublereal* dlnActCoeffdlnX_diag) const
 {
     s_update_lnActCoeff();
@@ -1016,11 +835,7 @@
         }
         sumy = 1.0 / sumy;
         for (size_t k = 0; k < numNeutralMoleculeSpecies_; k++) {
-<<<<<<< HEAD
-            dy[k] = dy[k] * sumy - y[k] * sumdy * sumy * sumy;
-=======
-            dy[k] = dy[k] * sumy - y_[k]*sumdy*sumy*sumy;
->>>>>>> 61abf386
+            dy[k] = dy[k] * sumy - y_[k] * sumdy * sumy * sumy;
         }
 
         break;
@@ -1079,15 +894,9 @@
     neutralMoleculePhase_->setMoleFractions(DATA_PTR(NeutralMolecMoleFractions_));
 }
 
-<<<<<<< HEAD
     /*
      * ------------ Partial Molar Properties of the Solution ------------
      */
-=======
-/*
- * ------------ Partial Molar Properties of the Solution ------------
- */
->>>>>>> 61abf386
 
 doublereal IonsFromNeutralVPSSTP::err(const std::string& msg) const
 {
@@ -1102,13 +911,7 @@
     GibbsExcessVPSSTP::initThermo();
 }
 
-<<<<<<< HEAD
-//   Initialize lengths of local variables after all species have
-//   been identified.
 void IonsFromNeutralVPSSTP::initLengths()
-=======
-void  IonsFromNeutralVPSSTP::initLengths()
->>>>>>> 61abf386
 {
     m_kk = nSpecies();
     numNeutralMoleculeSpecies_ = neutralMoleculePhase_->nSpecies();
@@ -1169,14 +972,8 @@
     string stemp;
     if (id_.size() > 0) {
         string idp = phaseNode.id();
-<<<<<<< HEAD
-        if (idp != id) {
+        if (idp != id_) {
             throw CanteraError("IonsFromNeutralVPSSTP::initThermoXML", "phasenode and Id are incompatible");
-=======
-        if (idp != id_) {
-            throw CanteraError("IonsFromNeutralVPSSTP::initThermoXML",
-                               "phasenode and Id are incompatible");
->>>>>>> 61abf386
         }
     }
 
@@ -1218,10 +1015,7 @@
         neutralMoleculePhase_ = newPhase<doublereal>(*neut_ptr);
     }
 
-<<<<<<< HEAD
-    size_t k;
-=======
->>>>>>> 61abf386
+    //size_t k;
     /*
      *   variables that need to be populated
      *
@@ -1316,12 +1110,7 @@
             for (size_t m = 0; m < nElementsI; m++) {
                 elemVectorI[m] = nAtoms(k, m);
             }
-<<<<<<< HEAD
             double fac = factorOverlap(elnamesVN, elemVectorN, nElementsN, elnamesVI, elemVectorI, nElementsI);
-=======
-            fac = factorOverlap(elnamesVN, elemVectorN, nElementsN,
-                                elnamesVI ,elemVectorI, nElementsI);
->>>>>>> 61abf386
             if (fac > 0.0) {
                 for (size_t m = 0; m < nElementsN; m++) {
                     std::string mName = elnamesVN[m];
@@ -1416,24 +1205,8 @@
     }
 
 }
-<<<<<<< HEAD
-//====================================================================================================================
-// Get the change in activity coefficients w.r.t. change in state (temp, mole fraction, etc.) along
-// a line in parameter space or along a line in physical space
-/*
- *
- * @param dTds           Input of temperature change along the path
- * @param dXds           Input vector of changes in mole fraction along the path. length = m_kk
- *                       Along the path length it must be the case that the mole fractions sum to one.
- * @param dlnActCoeffds  Output vector of the directional derivatives of the
- *                       log Activity Coefficients along the path. length = m_kk
- */
+
 void IonsFromNeutralVPSSTP::getdlnActCoeffds(const doublereal dTds, const doublereal* const dXds, doublereal* dlnActCoeffds) const
-=======
-
-void IonsFromNeutralVPSSTP::getdlnActCoeffds(const doublereal dTds, const doublereal* const dXds,
-        doublereal* dlnActCoeffds) const
->>>>>>> 61abf386
 {
     size_t icat, jNeut;
     doublereal fmij;
@@ -1450,12 +1223,7 @@
     //    static vector_fp dlnActCoeff_NeutralMolecule(numNeutMolSpec);
     //    static vector_fp dX_NeutralMolecule(numNeutMolSpec);
 
-<<<<<<< HEAD
-    getNeutralMoleculeMoleGrads(DATA_PTR(dXds),DATA_PTR(dX_NeutralMolecule));
-=======
-
     getNeutralMoleculeMoleGrads(DATA_PTR(dXds),DATA_PTR(dX_NeutralMolecule_));
->>>>>>> 61abf386
 
     // All mole fractions returned to normal
 
@@ -1471,13 +1239,8 @@
             //! Get the id for the next cation
             icat = cationList_[k];
             jNeut = fm_invert_ionForNeutral[icat];
-<<<<<<< HEAD
             fmij = fm_neutralMolec_ions_[icat + jNeut * m_kk];
-            dlnActCoeffds[icat] = dlnActCoeff_NeutralMolecule[jNeut] / fmij;
-=======
-            fmij =  fm_neutralMolec_ions_[icat + jNeut * m_kk];
-            dlnActCoeffds[icat] = dlnActCoeff_NeutralMolecule_[jNeut]/fmij;
->>>>>>> 61abf386
+            dlnActCoeffds[icat] = dlnActCoeff_NeutralMolecule_[jNeut] / fmij;
         }
 
         // Do the anion list
