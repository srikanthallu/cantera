/**
 *  @file GibbsExcessVPSSTP.cpp
 *   Definitions for intermediate ThermoPhase object for phases which
 *   employ excess gibbs free energy formulations
 *  (see \ref thermoprops
 * and class \link Cantera::GibbsExcessVPSSTP GibbsExcessVPSSTP\endlink).
 *
 * Header file for a derived class of ThermoPhase that handles
 * variable pressure standard state methods for calculating
 * thermodynamic properties that are further based upon expressions
 * for the excess gibbs free energy expressed as a function of
 * the mole fractions.
 */
/*
 * Copyright (2009) Sandia Corporation. Under the terms of
 * Contract DE-AC04-94AL85000 with Sandia Corporation, the
 * U.S. Government retains certain rights in this software.
 */
#include "cantera/thermo/GibbsExcessVPSSTP.h"
#include "cantera/base/stringUtils.h"

#include <iomanip>

using namespace std;

namespace Cantera
{

GibbsExcessVPSSTP::GibbsExcessVPSSTP() :
    VPStandardStateTP(),
    moleFractions_(0),
    lnActCoeff_Scaled_(0),
    dlnActCoeffdT_Scaled_(0),
    d2lnActCoeffdT2_Scaled_(0),
    dlnActCoeffdlnN_diag_(0),
    dlnActCoeffdlnX_diag_(0),
    dlnActCoeffdlnN_(0,0),
    m_pp(0)
{
}

GibbsExcessVPSSTP::GibbsExcessVPSSTP(const GibbsExcessVPSSTP& b) :
    VPStandardStateTP(),
    moleFractions_(0),
    lnActCoeff_Scaled_(0),
    dlnActCoeffdT_Scaled_(0),
    d2lnActCoeffdT2_Scaled_(0),
    dlnActCoeffdlnN_diag_(0),
    dlnActCoeffdlnX_diag_(0),
    dlnActCoeffdlnN_(0,0),
    m_pp(0)
{
    GibbsExcessVPSSTP::operator=(b);
}

GibbsExcessVPSSTP& GibbsExcessVPSSTP::
operator=(const GibbsExcessVPSSTP& b)
{
    if (&b == this) {
        return *this;
    }

    VPStandardStateTP::operator=(b);

    moleFractions_       = b.moleFractions_;
    lnActCoeff_Scaled_   = b.lnActCoeff_Scaled_;
    dlnActCoeffdT_Scaled_   = b.dlnActCoeffdT_Scaled_;
    d2lnActCoeffdT2_Scaled_   = b.d2lnActCoeffdT2_Scaled_;
    dlnActCoeffdlnX_diag_ = b.dlnActCoeffdlnX_diag_;
    dlnActCoeffdlnN_diag_ = b.dlnActCoeffdlnN_diag_;
    dlnActCoeffdlnN_  = b.dlnActCoeffdlnN_;
    m_pp                 = b.m_pp;

    return *this;
}

GibbsExcessVPSSTP::~GibbsExcessVPSSTP()
{
}

<<<<<<< HEAD
/*
 * This routine duplicates the current object and returns
 * a pointer to ThermoPhase.
 */
thermo_t* GibbsExcessVPSSTP::duplMyselfAsThermoPhase() const
=======
ThermoPhase*
GibbsExcessVPSSTP::duplMyselfAsThermoPhase() const
>>>>>>> 61abf386
{
    return new GibbsExcessVPSSTP(*this);
}

void GibbsExcessVPSSTP::setMassFractions(const doublereal* const y)
{
    phase_t::setMassFractions(y);
    getMoleFractions(DATA_PTR(moleFractions_));
}

void GibbsExcessVPSSTP::setMassFractions_NoNorm(const doublereal* const y)
{
    phase_t::setMassFractions_NoNorm(y);
    getMoleFractions(DATA_PTR(moleFractions_));
}

void GibbsExcessVPSSTP::setMoleFractions(const doublereal* const x)
{
    phase_t::setMoleFractions(x);
    getMoleFractions(DATA_PTR(moleFractions_));
}

void GibbsExcessVPSSTP::setMoleFractions_NoNorm(const doublereal* const x)
{
    phase_t::setMoleFractions_NoNorm(x);
    getMoleFractions(DATA_PTR(moleFractions_));
}

void GibbsExcessVPSSTP::setConcentrations(const doublereal* const c)
{
    phase_t::setConcentrations(c);
    getMoleFractions(DATA_PTR(moleFractions_));
}

int GibbsExcessVPSSTP::eosType() const
{
    return 0;
}

/*
 * ------------ Mechanical Properties ------------------------------
 */

void GibbsExcessVPSSTP::setPressure(doublereal p)
{
    setState_TP(temperature(), p);
}

void GibbsExcessVPSSTP::calcDensity()
{
    vector_fp vbar = getPartialMolarVolumes();
    //    double *vbar = &m_pp[0];
    //    getPartialMolarVolumes(&vbar[0]);

    doublereal vtotal = 0.0;
    for (size_t i = 0; i < m_kk; i++) {
        vtotal += vbar[i] * moleFractions_[i];
    }
    doublereal dd = meanMolecularWeight() / vtotal;
    phase_t::setDensity(dd);
}

void GibbsExcessVPSSTP::setState_TP(doublereal t, doublereal p)
{
    phase_t::setTemperature(t);
    /*
     * Store the current pressure
     */
    m_Pcurrent = p;
    /*
     * update the standard state thermo
     * -> This involves calling the water function and setting the pressure
     */
    updateStandardStateThermo();

    /*
     * Calculate the partial molar volumes, and then the density of the fluid
     */
    calcDensity();
}

/*
 * - Activities, Standard States, Activity Concentrations -----------
 */

void GibbsExcessVPSSTP::getActivityConcentrations(doublereal* c) const
{
    getActivities(c);
}

doublereal GibbsExcessVPSSTP::standardConcentration(size_t k) const
{
    return 1.0;
}

doublereal GibbsExcessVPSSTP::logStandardConc(size_t k) const
{
    return 0.0;
}

void GibbsExcessVPSSTP::getActivities(doublereal* ac) const
{
    getActivityCoefficients(ac);
    getMoleFractions(DATA_PTR(moleFractions_));
    for (size_t k = 0; k < m_kk; k++) {
        ac[k] *= moleFractions_[k];
    }
}

void GibbsExcessVPSSTP::getActivityCoefficients(doublereal* const ac) const
{

    getLnActivityCoefficients(ac);

    // Protect against roundoff when taking exponentials
    for (size_t k = 0; k < m_kk; k++) {
        if (ac[k] > 700.) {
            ac[k] = exp(700.0);
        } else if (ac[k] < -700.) {
            ac[k] = exp(-700.0);
        } else {
            ac[k] = exp(ac[k]);
        }
    }
}

void GibbsExcessVPSSTP::getElectrochemPotentials(doublereal* mu) const
{
    getChemPotentials(mu);
    double ve = Faraday * electricPotential();
    for (size_t k = 0; k < m_kk; k++) {
        mu[k] += ve*charge(k);
    }
}

/*
 * ------------ Partial Molar Properties of the Solution ------------
 */

void GibbsExcessVPSSTP::getPartialMolarVolumes(doublereal* vbar) const
{
    /*
     * Get the standard state values in m^3 kmol-1
     */
    getStandardVolumes(vbar);
}

const vector_fp& GibbsExcessVPSSTP::getPartialMolarVolumes() const
{
    return getStandardVolumes();
}

doublereal GibbsExcessVPSSTP::err(const std::string& msg) const
{
    throw CanteraError("GibbsExcessVPSSTP","Base class method "
                       +msg+" called. Equation of state type: "+int2str(eosType()));
    return 0;
}

double GibbsExcessVPSSTP::checkMFSum(const doublereal* const x) const
{
    doublereal norm = accumulate(x, x + m_kk, 0.0);
    if (fabs(norm - 1.0) > 1.0E-9) {
        throw CanteraError("GibbsExcessVPSSTP::checkMFSum",
                           "(MF sum - 1) exceeded tolerance of 1.0E-9:" + fp2str(norm));
    }
    return norm;
}

void GibbsExcessVPSSTP::getUnitsStandardConc(double* uA, int k, int sizeUA) const
{
    for (int i = 0; i < sizeUA; i++) {
        if (i == 0) {
            uA[0] = 0.0;
        }
        if (i == 1) {
            uA[1] = 0.0;
        }
        if (i == 2) {
            uA[2] = 0.0;
        }
        if (i == 3) {
            uA[3] = 0.0;
        }
        if (i == 4) {
            uA[4] = 0.0;
        }
        if (i == 5) {
            uA[5] = 0.0;
        }
    }
}

void GibbsExcessVPSSTP::initThermo()
{
    initLengths();
    VPStandardStateTP::initThermo();
    getMoleFractions(DATA_PTR(moleFractions_));
}

void  GibbsExcessVPSSTP::initLengths()
{
    m_kk = nSpecies();
    moleFractions_.resize(m_kk);
    lnActCoeff_Scaled_.resize(m_kk);
    dlnActCoeffdT_Scaled_.resize(m_kk);
    d2lnActCoeffdT2_Scaled_.resize(m_kk);
    dlnActCoeffdlnX_diag_.resize(m_kk);
    dlnActCoeffdlnN_diag_.resize(m_kk);
    dlnActCoeffdlnN_.resize(m_kk, m_kk);
    m_pp.resize(m_kk);
}

}<|MERGE_RESOLUTION|>--- conflicted
+++ resolved
@@ -78,16 +78,7 @@
 {
 }
 
-<<<<<<< HEAD
-/*
- * This routine duplicates the current object and returns
- * a pointer to ThermoPhase.
- */
 thermo_t* GibbsExcessVPSSTP::duplMyselfAsThermoPhase() const
-=======
-ThermoPhase*
-GibbsExcessVPSSTP::duplMyselfAsThermoPhase() const
->>>>>>> 61abf386
 {
     return new GibbsExcessVPSSTP(*this);
 }
