--- conflicted
+++ resolved
@@ -85,18 +85,8 @@
 PhaseCombo_Interaction::~PhaseCombo_Interaction()
 {
 }
-<<<<<<< HEAD
-//====================================================================================================================
-/*
- * This routine duplicates the current object and returnsa pointer to ThermoPhase.
- *
- * HKM - Checked for Transition
- */
+
 thermo_t*
-=======
-
-ThermoPhase*
->>>>>>> 61abf386
 PhaseCombo_Interaction::duplMyselfAsThermoPhase() const
 {
     return new PhaseCombo_Interaction(*this);
