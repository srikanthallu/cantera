--- conflicted
+++ resolved
@@ -544,18 +544,7 @@
     }
 }
 
-<<<<<<< HEAD
-/*
- *  duplMyselfAsThermoPhase():
- *
- *  This routine operates at the ThermoPhase level to
- *  duplicate the current object. It uses the copy constructor
- *  defined above.
- */
 thermo_t* HMWSoln::duplMyselfAsThermoPhase() const
-=======
-ThermoPhase* HMWSoln::duplMyselfAsThermoPhase() const
->>>>>>> 61abf386
 {
     return new HMWSoln(*this);
 }
