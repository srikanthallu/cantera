--- conflicted
+++ resolved
@@ -607,22 +607,14 @@
     }
     return s;
   }
-<<<<<<< HEAD
-  //====================================================================================================================
-=======
-  
->>>>>>> fa563094
+  //====================================================================================================================
   /*
    * Format a summary of the mixture state for output.
    */           
   void PureFluidPhase::reportCSV(std::ofstream& csvFile) const {
 
 
-<<<<<<< HEAD
     csvFile.precision(3);
-=======
-   csvFile.precision(3);
->>>>>>> fa563094
     int tabS = 15;
     int tabM = 30;
     int tabL = 40;
@@ -651,7 +643,6 @@
       csvFile.precision(8);
 
       int kk = nSpecies();
-<<<<<<< HEAD
       double x[kk];
       double y[kk];
       double mu[kk];
@@ -720,76 +711,6 @@
 	getPartialMolarVolumes(vbar);
 	pNames.push_back("Part. Mol. Cv (J/K/kmol)");
 	data.push_back(vbar);
-=======
-      std::vector<double> x(kk, 0.0);
-      std::vector<double> y(kk, 0.0);
-      std::vector<double> mu(kk, 0.0);
-      std::vector<double> a(kk, 0.0);
-      std::vector<double> ac(kk, 0.0);
-      std::vector<double> hbar(kk, 0.0);
-      std::vector<double> sbar(kk, 0.0);
-      std::vector<double> ubar(kk, 0.0);
-      std::vector<double> cpbar(kk, 0.0);
-      std::vector<double> vbar(kk, 0.0);
-      vector<std::string> pNames;
-      vector<double*> data;
-
-      getMoleFractions(DATA_PTR(x));
-      pNames.push_back("X");
-      data.push_back(DATA_PTR(x));
-      try{
-	getMassFractions(DATA_PTR(y));
-	pNames.push_back("Y");
-	data.push_back(DATA_PTR(y));
-      }
-      catch (CanteraError) {;}
-      try{
-	getChemPotentials(DATA_PTR(mu));
-	pNames.push_back("Chem. Pot (J/kmol)");
-	data.push_back(DATA_PTR(mu));
-      }
-      catch (CanteraError) {;}
-      try{
-	getActivities(DATA_PTR(a));
-	pNames.push_back("Activity");
-	data.push_back(DATA_PTR(a));
-      }
-      catch (CanteraError) {;}
-      try{
-	getActivityCoefficients(DATA_PTR(ac));
-	pNames.push_back("Act. Coeff.");
-	data.push_back(DATA_PTR(ac));
-      }
-      catch (CanteraError) {;}
-      try{
-	getPartialMolarEnthalpies(DATA_PTR(hbar));
-	pNames.push_back("Part. Mol Enthalpy (J/kmol)");
-	data.push_back(DATA_PTR(hbar));
-      }
-      catch (CanteraError) {;}
-      try{
-	getPartialMolarEntropies(DATA_PTR(sbar));
-	pNames.push_back("Part. Mol. Entropy (J/K/kmol)");
-	data.push_back(DATA_PTR(sbar));
-      }
-      catch (CanteraError) {;}
-      try{
-	getPartialMolarIntEnergies(DATA_PTR(ubar));
-	pNames.push_back("Part. Mol. Energy (J/kmol)");
-	data.push_back(DATA_PTR(ubar));
-      }
-      catch (CanteraError) {;}
-      try{
-	getPartialMolarCp(DATA_PTR(cpbar));
-	pNames.push_back("Part. Mol. Cp (J/K/kmol");
-	data.push_back(DATA_PTR(cpbar));
-      }
-      catch (CanteraError) {;}
-      try{
-	getPartialMolarVolumes(DATA_PTR(vbar));
-	pNames.push_back("Part. Mol. Cv (J/K/kmol)");
-	data.push_back(DATA_PTR(vbar));
->>>>>>> fa563094
       }
       catch (CanteraError) {;}
 
@@ -799,15 +720,9 @@
       }
       csvFile << endl;
       /*
-<<<<<<< HEAD
 	csvFile.fill('-');
 	csvFile << setw(tabS+(tabM+1)*pNames.size()) << "-\n";
 	csvFile.fill(' ');
-=======
-      csvFile.fill('-');
-      csvFile << setw(tabS+(tabM+1)*pNames.size()) << "-\n";
-      csvFile.fill(' ');
->>>>>>> fa563094
       */
       for (int k = 0; k < kk; k++) {
 	csvFile << setw(tabS) << speciesName(k) + ",";
@@ -828,12 +743,7 @@
     catch (CanteraError) {
       ;
     } 
-  }
-<<<<<<< HEAD
-
-=======
->>>>>>> fa563094
-
+  }   
 }
 
 #endif  // WITH_PURE_FLUIDS