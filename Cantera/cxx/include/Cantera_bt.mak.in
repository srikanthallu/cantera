#######################################################################
# Include Snipet for Makefiles
#
#    To create Cantera C++ applications from the build tree environment
#    include this file into your Makefile environment
#
#  Main Variables:
# 
#      CANTERA_INCLUDES = Variable containing the include path
#
#
#      CANTERA_LIBS = List of libraries to include on the link line
#
#      CANTERA_LIBS_DEP = dependency line for Cantera libs
# 
#
#####################################################################
# $Id$
#
#
# This variable determines whether we are making this example in the
# build tree environment or in the install tree environment.
#
in_CanteraBuildTree = 0
<<<<<<< HEAD
#
CANTERA_VERSION=@ctversion@
#
=======

CANTERA_VERSION=@ctversion@

>>>>>>> fa563094
###############################################################################
#        CANTERA CORE 
###############################################################################
#
# The directory where Cantera include files may be found.
#  Include files in application programs should start with:
#     #include "cantera/thermo.h"
#     #include "cantera/kernel/HMWSoln.h"
#
CANTERA_INCROOTDIR= @ct_incroot@

CANTERA_CORE_INCLUDES=-I$(CANTERA_INCROOTDIR)
#
# Library location
#
CANTERA_LIBSDIR= @ct_libdir@

#
# Required Cantera libraries
#
CANTERA_CORE_LIBS= -L$(CANTERA_LIBSDIR) @CANTERA_CORE_LIBS@ -lctcxx

#
# Cantera Core Lib Dependencies
#
CANTERA_CORE_LIBS_DEP= @CANTERA_CORE_LIBS_DEP@ $(CANTERA_LIBSDIR)/libctcxx.a

#####################################################################
#            BOOST
####################################################################
#
# Cantera Boost Include
#
CANTERA_BOOST_INCLUDES= @BOOST_INCLUDE@
#
# Location of the boost library that Cantera linked against
#
CANTERA_BOOST_LIB_DIR= @BOOST_LIB_DIR@
#
# Linkage extras for linking against boost
#
ifeq ("x$(CANTERA_BOOST_LIB_DIR)","x")
CANTERA_BOOST_LIBS=
else
CANTERA_BOOST_LIBS= -L$(CANTERA_BOOST_LIB_DIR) -l@BOOST_LIB@
endif

#####################################################################
#         CVODE/SUNDIALS LINKAGE
####################################################################
CANTERA_use_sundials = @use_sundials@

#
# Includes for Sundials - none for cvode
#
CANTERA_CVODE_INCLUDE=@sundials_include@
#
# Link line for cvode and sundials
#
ifeq ($(CANTERA_user_sundials), 1)

else
CANTERA_CVODE_LIBS= -L$(CANTERA_LIBSDIR) @CVODE_LIBS@
endif


#######################################################################
#         BLAS LAPACK LINKAGE
#######################################################################
CANTERA_build_lapack= @build_lapack@
CANTERA_build_blas= @build_blas@

CANTERA_BLAS_LAPACK_DIR= @BLAS_LAPACK_DIR@

CANTERA_BLAS_LAPACK_LIBS = -L$(CANTERA_BLAS_LAPACK_DIR) @BLAS_LAPACK_LIBS@

#######################################################################
#        CANTERA's F2C Linkage
#######################################################################
CANTERA_build_with_f2c= @build_with_f2c@
CANTERA_build_f2c_lib= @build_f2c_lib@

ifeq ($(CANTERA_build_f2c_lib), 1) 
CANTERA_F2C_LIBS= -L$(CANTERA_LIBSDIR) -lctf2c
else
CANTERA_F2C_LIBS= @F2C_SYSTEMLIB@
endif
#
#####################################################################
#      COMBINATIONS OF INCLUDES AND LIBS
####################################################################
#
CANTERA_TOTAL_INCLUDES= $(CANTERA_CORE_INCLUDES) $(CANTERA_BOOST_INCLUDES) $(CANTERA_CVODE_INCLUDE)
#
# You can add this into the compilation environment to identify the version number
#
CANTERA_DEFINES = -DCANTERA_VERSION=@ctversion@
<<<<<<< HEAD
#
=======

>>>>>>> fa563094
CANTERA_TOTAL_LIBS2 = @LOCAL_LIB_DIRS@ @LOCAL_LIBS@

CANTERA_TOTAL_LIBS= $(CANTERA_CORE_LIBS) $(CANTERA_BOOST_LIBS) \
                    $(CANTERA_CVODE_LIBS) $(CANTERA_BLAS_LAPACK_LIBS) \
                     $(CANTERA_F2C_LIBS)

#
# Dependency Line
#
CANTERA_LIBS_DEP= @INSTALL_LIBS_DEP@ $(CANTERA_LIBDIR)/libctcxx.a
<|MERGE_RESOLUTION|>--- conflicted
+++ resolved
@@ -22,15 +22,13 @@
 # build tree environment or in the install tree environment.
 #
 in_CanteraBuildTree = 0
-<<<<<<< HEAD
 #
 CANTERA_VERSION=@ctversion@
 #
-=======
+CANTERA_VERSION=@ctversion@
 
 CANTERA_VERSION=@ctversion@
 
->>>>>>> fa563094
 ###############################################################################
 #        CANTERA CORE 
 ###############################################################################
@@ -128,11 +126,7 @@
 # You can add this into the compilation environment to identify the version number
 #
 CANTERA_DEFINES = -DCANTERA_VERSION=@ctversion@
-<<<<<<< HEAD
 #
-=======
-
->>>>>>> fa563094
 CANTERA_TOTAL_LIBS2 = @LOCAL_LIB_DIRS@ @LOCAL_LIBS@
 
 CANTERA_TOTAL_LIBS= $(CANTERA_CORE_LIBS) $(CANTERA_BOOST_LIBS) \
