/**
 *  @file StoichSubstance.h
 * This file contains the class declarations for the StoichSubstance
 * ThermoPhase class.
 */

//  Copyright 2001 California Institute of Technology

#ifndef CT_STOICHSUBSTANCE_H
#define CT_STOICHSUBSTANCE_H

#include "mix_defs.h"
#include "ThermoPhase.h"
#include "SpeciesThermo.h"

namespace Cantera
{

/**
 * @ingroup thermoprops
 *
 * Class StoichSubstance represents a stoichiometric (fixed composition)
 * incompressible substance.
 * \nosubgrouping
 *
 */
class StoichSubstance : public thermo_t
{

public:

    //! Default empty constructor
    StoichSubstance();

    //! Copy Constructor
    /*!
     * Copy constructor for the object. Constructed
     * object will be a clone of this object, but will
     * also own all of its data.
     * This is a wrapper around the assignment operator
     *
     * @param right Object to be copied.
     */
    StoichSubstance(const StoichSubstance& right);

    //! Assignment operator
    /*!
     * Assignment operator for the object. Constructed
     * object will be a clone of this object, but will
     * also own all of its data.
     *
     * @param right Object to be copied.
     */
    StoichSubstance& operator=(const StoichSubstance& right);

    //! Destructor
    virtual ~StoichSubstance();

    //! Duplicator from the %ThermoPhase parent class
    /*
     * Given a pointer to a %ThermoPhase object, this function will
     * duplicate the %ThermoPhase object and all underlying structures.
     * This is basically a wrapper around the copy constructor.
     *
     * @return returns a pointer to a %ThermoPhase
     */
    thermo_t* duplMyselfAsThermoPhase() const;

    /**
     *
     * @name  Utilities
     * @{
     */

    /**
     * Equation of state flag. Returns the value cStoichSubstance,
     * defined in mix_defs.h.
     */
    virtual int eosType() const {
        return cStoichSubstance;
    }


    /**
     * @}
     * @name Molar Thermodynamic Properties of the Solution ---------
     * @{
     */

    /**
     * Molar enthalpy. Units: J/kmol.  For an incompressible,
     * stoichiometric substance, the internal energy is
     * independent of pressure, and therefore the molar enthalpy
     * is \f[ \hat h(T, P) = \hat u(T) + P \hat v \f], where the
     * molar specific volume is constant.
     */
    virtual doublereal enthalpy_mole() const;

    /**
     * Molar internal energy. J/kmol.  For an incompressible,
     * stoichiometric substance, the molar internal energy is
     * independent of pressure. Since the thermodynamic properties
     * are specified by giving the standard-state enthalpy, the
     * term \f$ P_0 \hat v\f$ is subtracted from the specified molar
     * enthalpy to compute the molar internal energy.
     */
    virtual doublereal intEnergy_mole() const;

    /**
     * Molar entropy. Units: J/kmol/K.  For an incompressible,
     * stoichiometric substance, the molar entropy depends only on
     * the temperature.
     */
    virtual doublereal entropy_mole() const;


    /**
     * Molar gibbs Function. Units: J/kmol. This is determined
     * from the molar enthalpy and entropy functions.
     */
    virtual doublereal gibbs_mole() const;

    /**
     * Molar heat capacity at constant pressure. Units: J/kmol/K.
     * For an incompressible substance, \f$ \hat c_p = \hat c_v\f$.
     */
    virtual doublereal cp_mole() const;

    /**
     * Molar heat capacity at constant volume. Units: J/kmol/K.
     * For an incompressible substance, \f$ \hat c_p = \hat c_v\f$.
     */
    virtual doublereal cv_mole() const;

    //@}


    /**
     * @name Mechanical Equation of State
     * @{
     */


    //! Report the Pressure. Units: Pa.
    /*!
     * For an incompressible substance, the density is independent
     * of pressure. This method simply returns the stored
     * pressure value.
     */
    virtual doublereal pressure() const;


    //! Set the pressure at constant temperature. Units: Pa.
    /*!
     * For an incompressible substance, the density is
     * independent of pressure. Therefore, this method only
     * stores the specified pressure value. It does not
     * modify the density.
     *
     * @param p Pressure (units - Pa)
     */
    virtual void setPressure(doublereal p);

    //@}

    /**
     * @name Chemical Potentials and Activities
     *@{
     */

    /**
     * This method returns the array of generalized
     * concentrations.  For a stoichiometric substance, there is
     * only one species, and the generalized concentration is 1.0.
     */
    virtual void getActivityConcentrations(doublereal* c) const;

    /**
     * The standard concentration. This is defined as the concentration
     * by which the generalized concentration is normalized to produce
     * the activity.
     */
    virtual doublereal standardConcentration(size_t k=0) const;

    /**
     * Returns the natural logarithm of the standard
     * concentration of the kth species
     */
    virtual doublereal logStandardConc(size_t k=0) const;

    /**
     * Get the array of chemical potentials at unit activity
     * \f$ \mu^0_k \f$.
     *
     * For a stoichiometric substance, there is no activity term in
     * the chemical potential expression, and therefore the
     * standard chemical potential and the chemical potential
     * are both equal to the molar Gibbs function.
     */
    virtual void getStandardChemPotentials(doublereal* mu0) const;

    /**
     * Returns the units of the standard and generalized
     * concentrations Note they have the same units, as their
     * ratio is defined to be equal to the activity of the kth
     * species in the solution, which is unitless.
     *
     * This routine is used in print out applications where the
     * units are needed. Usually, MKS units are assumed throughout
     * the program and in the XML input files.
     *
     *  uA[0] = kmol units - default  = 0
     *  uA[1] = m    units - default  = 0
     *  uA[2] = kg   units - default  = 0;
     *  uA[3] = Pa(pressure) units - default = 0;
     *  uA[4] = Temperature units - default = 0;
     *  uA[5] = time units - default = 0
     */
    virtual void getUnitsStandardConc(double* uA, int k = 0,
                                      int sizeUA = 6) const;


    //@}
    /// @name  Partial Molar Properties of the Solution ----------------------------
    //@{


    /**
     * Get the array of non-dimensional chemical potentials
     * \f$ \mu_k / \hat R T \f$.
     */
    virtual void getChemPotentials_RT(doublereal* mu) const;

    /**
     * For a stoichiometric substance, there is only one species.
     * This method returns the molar gibbs function in the
     * first element of array \c mu.
     */
    virtual void getChemPotentials(doublereal* mu) const;

    /**
     * Get the species electrochemical potentials. Units: J/kmol.
     * This method adds a term \f$ Fz_k \phi_k \f$ to the
     * to each chemical potential.
     */
    void getElectrochemPotentials(doublereal* mu) const;

    /**
     * Returns an array of partial molar enthalpies for the species
     * in the mixture.
     * Units (J/kmol)
     */
    virtual void getPartialMolarEnthalpies(doublereal* hbar) const;

    /**
     * Returns an array of partial molar entropies of the species in the
     * solution. Units: J/kmol/K.
     */
    virtual void getPartialMolarEntropies(doublereal* sbar) const;

    /**
     * returns an array of partial molar volumes of the species
     * in the solution. Units: m^3 kmol-1.
     */
    virtual void getPartialMolarVolumes(doublereal* vbar) const;


    //@}
    /// @name  Properties of the Standard State of the Species in the Solution -----
    //@{
    /**
     * Get the nondimensional Enthalpy functions for the species
     * at their standard states at the current
     * <I>T</I> and <I>P</I> of the solution.
     */
    virtual void getEnthalpy_RT(doublereal* hrt) const;

    /**
     * Get the array of nondimensional Enthalpy functions for the
     * standard state species
     * at the current <I>T</I> and <I>P</I> of the solution.
     */
    virtual void getEntropy_R(doublereal* sr) const;

    /**
     * Get the nondimensional Gibbs functions for the species
     * at their standard states of solution at the current T and P
     * of the solution.
     */
    virtual void getGibbs_RT(doublereal* grt) const;

    //! Get the Gibbs functions for the standard
    //! state of the species at the current <I>T</I> and <I>P</I> of the solution
    /*!
     * Units are Joules/kmol
     * @param gpure  Output vector of  standard state gibbs free energies
     *               Length: m_kk.
     */
    virtual void getPureGibbs(doublereal* gpure) const;

    /**
     * Get the nondimensional Heat Capacities at constant
     * pressure for the standard state of the species
     * at the current T and P.
     */
    virtual void getCp_R(doublereal* cpr) const;

    /**
     * Get the standard volumes for the standard state of the species
     * at the current T and P
     */
    virtual void getStandardVolumes(doublereal* vol) const;

    //@}
    /// @name Thermodynamic Values for the Species Reference States --------------------
    //@{

    /**
     *  Returns the vector of nondimensional
     *  enthalpies of the reference state at the current temperature
     *  of the solution and the reference pressure for the species.
     *
     *  This function fills in its one entry in hrt[] by calling
     *  the underlying species thermo function for the
     *  dimensionless enthalpy.
     */
    virtual void getEnthalpy_RT_ref(doublereal* hrt) const;

#ifdef H298MODIFY_CAPABILITY

<<<<<<< HEAD
    virtual void modifyOneHf298SS(const size_t &k, const doublereal Hf298New) {
        (this->m_spthermo)->modifyOneHf298(k, Hf298New);
=======
    virtual void modifyOneHf298SS(const size_t& k, const doublereal Hf298New) {
        m_spthermo->modifyOneHf298(k, Hf298New);
>>>>>>> e48bd48c
        m_tlast += 0.0001234;
    }
#endif
    /**
     *  Returns the vector of nondimensional
     *  enthalpies of the reference state at the current temperature
     *  of the solution and the reference pressure for the species.
     *
     *  This function fills in its one entry in hrt[] by calling
     *  the underlying species thermo function for the
     *  dimensionless gibbs free energy, calculated from the
     *  dimensionless enthalpy and entropy.
     */
    virtual void getGibbs_RT_ref(doublereal* grt) const;

    /**
     *  Returns the vector of the
     *  gibbs function of the reference state at the current temperature
     *  of the solution and the reference pressure for the species.
     *  units = J/kmol
     *
     *  This function fills in its one entry in g[] by calling
     *  the underlying species thermo functions for the
     *  gibbs free energy, calculated from enthalpy and the
     *  entropy, and the multiplying by RT.
     */
    virtual void  getGibbs_ref(doublereal* g) const;

    /**
     *  Returns the vector of nondimensional
     *  entropies of the reference state at the current temperature
     *  of the solution and the reference pressure for the species.
     *
     *  This function fills in its one entry in hrt[] by calling
     *  the underlying species thermo function for the
     *  dimensionless entropy.
     */
    virtual void getEntropy_R_ref(doublereal* er) const;

    //!  Returns the vector of nondimensional
    //!  constant pressure heat capacities of the reference state
    //!  at the current temperature of the solution
    //!  and reference pressure for each species.
    /*!
     * @param cprt   Output vector of nondimensional reference state
     *               heat capacities at constant pressure for the species.
     *               Length: m_kk
     */
    virtual void getCp_R_ref(doublereal* cprt) const;

    virtual void initThermo();

    virtual void setParameters(int n, double* const c);

    virtual void getParameters(int& n, double* const c) const;

    virtual void setParametersFromXML(const XML_Node& eosdata);

protected:
    doublereal m_press;
    doublereal m_p0;

    mutable doublereal     m_tlast;
    mutable vector_fp      m_h0_RT;
    mutable vector_fp      m_cp0_R;
    mutable vector_fp      m_s0_R;

private:

    void _updateThermo() const;
};

}

#endif




<|MERGE_RESOLUTION|>--- conflicted
+++ resolved
@@ -328,13 +328,8 @@
 
 #ifdef H298MODIFY_CAPABILITY
 
-<<<<<<< HEAD
-    virtual void modifyOneHf298SS(const size_t &k, const doublereal Hf298New) {
+    virtual void modifyOneHf298SS(const size_t& k, const doublereal Hf298New) {
         (this->m_spthermo)->modifyOneHf298(k, Hf298New);
-=======
-    virtual void modifyOneHf298SS(const size_t& k, const doublereal Hf298New) {
-        m_spthermo->modifyOneHf298(k, Hf298New);
->>>>>>> e48bd48c
         m_tlast += 0.0001234;
     }
 #endif
