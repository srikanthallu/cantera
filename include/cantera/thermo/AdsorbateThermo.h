/**
 *  @file AdsorbateThermo.h
 *
 *  Header for a single-species standard
 *  state object derived from \link Cantera::SpeciesThermoInterpType
 *  SpeciesThermoInterpType\endlink based on the expressions for the
 *  thermo properties of a species with several vibrational models.
 *
 */
// Copyright 2007  California Institute of Technology

#ifndef CT_ADSORBATE_H
#define CT_ADSORBATE_H

#include "SpeciesThermoInterpType.h"

namespace Cantera {

/**
 * An adsorbed surface species.
 *
 * This class is designed specifically for use by the class
 * GeneralSpeciesThermo. It implements a model for the
 * thermodynamic properties of a molecule that can be modeled as a
 * set of independent quantum harmonic oscillators.
 *
 * @ingroup spthermo
 */
template<typename ValAndDerivType>
class Adsorbate: public SpeciesThermoInterpType<ValAndDerivType>
{

public:

    //! Empty constructor
    Adsorbate() :
            m_lowT(0.0),
            m_highT(0.0),
            m_index(0),
            m_nFreqs(0)
    {
    }

    //! Full Constructor
    /*!
     * @param n         Species index
     * @param tlow      output - Minimum temperature
     * @param thigh     output - Maximum temperature
     * @param pref      output - reference pressure (Pa).
     */
    Adsorbate(size_t n, doublereal tlow, doublereal thigh, doublereal pref, const doublereal* coeffs) :
            m_lowT(tlow),
            m_highT(thigh),
            m_index(n)
    {
        m_nFreqs = int(coeffs[0]);
        m_be = coeffs[1];
        m_freq.resize(m_nFreqs);
        std::copy(coeffs + 2, coeffs + 2 + m_nFreqs, m_freq.begin());
    }

    /// Copy Constructor
    Adsorbate(const Adsorbate<ValAndDerivType>& b) :
            m_lowT(b.m_lowT),
            m_highT(b.m_highT),
            m_Pref(b.m_Pref),
            m_index(b.m_index),
            m_be(b.m_be)
    {
        m_nFreqs = b.m_nFreqs;
        std::copy(b.m_freq.begin(), b.m_freq.begin() + m_nFreqs, m_freq.begin());
    }


    /// Copy Constructor
    template<typename ValAndDerivType2>
    Adsorbate(const Adsorbate<ValAndDerivType2>& b) :
            m_lowT(b.m_lowT),
            m_highT(b.m_highT),
            m_Pref(b.m_Pref),
            m_index(b.m_index),
            m_be(b.m_be)
    {
        m_nFreqs = b.m_nFreqs;
        std::copy(b.m_freq.begin(), b.m_freq.begin() + m_nFreqs, m_freq.begin());
    }


    //! destructor
    virtual ~Adsorbate()
    {
    }

    //! duplicator
    virtual SpeciesThermoInterpType<ValAndDerivType>*
    duplMyselfAsSpeciesThermoInterpType() const
    {
        Adsorbate<ValAndDerivType>* np = new Adsorbate<ValAndDerivType>(*this);
        return (SpeciesThermoInterpType<ValAndDerivType>*) np;
    }

<<<<<<< HEAD
    //! Duplicator
    virtual SpeciesThermoInterpType<doublereal>*
    duplMyselfAsSpeciesThermoInterpTypeDouble() const
    {
        Adsorbate<doublereal>* np = new Adsorbate<doublereal>(*this);
        return (SpeciesThermoInterpType<doublereal>*) np;
    }

    virtual void install(const std::string& name, size_t index, int type, const doublereal* c, doublereal minTemp,
                         doublereal maxTemp, doublereal refPressure)
    {
=======
    virtual void install(const std::string& name, size_t index, int type,
                         const doublereal* c, doublereal minTemp_, doublereal maxTemp_,
                         doublereal refPressure_) {
>>>>>>> 61abf386
        m_be = c[1];
        m_nFreqs = int(c[0]);
        for (size_t n = 0; n < m_nFreqs; n++) {
            m_freq[n] = c[n + 2];
        }
        m_index = index;

<<<<<<< HEAD
        m_lowT = minTemp;
        m_highT = maxTemp;
        m_Pref = refPressure;
=======
        m_lowT  = minTemp_;
        m_highT = maxTemp_;
        m_Pref = refPressure_;
>>>>>>> 61abf386
    }

    //! Returns the minimum temperature that the thermo
    //! parameterization is valid
    virtual doublereal minTemp() const
    {
        return m_lowT;
    }

    //! Returns the maximum temperature that the thermo
    //! parameterization is valid
    virtual doublereal maxTemp() const
    {
        return m_highT;
    }

    //! Returns the reference pressure (Pa)
    virtual doublereal refPressure() const
    {
        return OneAtm;
    }

    //! Returns an integer representing the type of parameterization
    virtual int reportType() const
    {
        return ADSORBATE;
    }

    //! Returns an integer representing the species index
    virtual size_t speciesIndex() const
    {
        return m_index;
    }

    //! Compute the reference-state property of one species
    /*!
     * Given temperature T in K, this method updates the values of
     * the non-dimensional heat capacity at constant pressure,
     * enthalpy, and entropy, at the reference pressure, Pref
     * of one of the species. The species index is used
     * to reference into the cp_R, h_RT, and s_R arrays.
     *
     * @param temp    Temperature (Kelvin)
     * @param cp_R    Vector of Dimensionless heat capacities.
     *                (length m_kk).
     * @param h_RT    Vector of Dimensionless enthalpies.
     *                (length m_kk).
     * @param s_R     Vector of Dimensionless entropies.
     *                (length m_kk).
     */
    void updatePropertiesTemp(const doublereal temp, ValAndDerivType* cp_R, ValAndDerivType* h_RT, ValAndDerivType* s_R) const
    {
        h_RT[m_index] = _energy_RT(temp);
        cp_R[m_index] = (temp * h_RT[m_index] - (temp - 0.01) * _energy_RT(temp - 0.01)) / 0.01;
        s_R[m_index] = h_RT[m_index] - _free_energy_RT(temp);
    }

    //! This utility function reports back the type of
    /*! parameterization and all of the parameters for the
     * species, index.
     *
     * All parameters are output variables
     *
     * @param n         Species index
     * @param type      Integer type of the standard type
     * @param tlow      output - Minimum temperature
     * @param thigh     output - Maximum temperature
     * @param pref      output - reference pressure (Pa).
     * @param coeffs    Vector of coefficients used to set the
     *                  parameters for the standard state.
     */
    void reportParameters(size_t& n, int& type, doublereal& tlow, doublereal& thigh, doublereal& pref,
                          doublereal* const coeffs) const
    {
        n = m_index;
        type = ADSORBATE;
        tlow = m_lowT;
        thigh = m_highT;
        pref = m_Pref;
        coeffs[0] = static_cast<double>(m_nFreqs);
        coeffs[1] = m_be;
        for (size_t i = 2; i < m_nFreqs + 2; i++) {
            coeffs[i] = m_freq[i - 2];
        }
    }

protected:
    //!  lowest valid temperature
    doublereal m_lowT;
    //! Highest valid temperature
    doublereal m_highT;
    //! Reference state pressure
    doublereal m_Pref;
    //! species index
    size_t m_index;
    size_t m_nFreqs;
    //! array of vib frequencies
    vector_fp m_freq;
    doublereal m_be;

    doublereal _energy_RT(double T) const
    {
        doublereal x, hnu_kt, hnu, sum = 0.0;
        doublereal kt = T * Boltzmann;
        for (size_t i = 0; i < m_nFreqs; i++) {
            hnu = Planck * m_freq[i];
            hnu_kt = hnu / kt;
            x = exp(-hnu_kt);
            sum += hnu_kt * x / (1.0 - x);
        }
        return sum + m_be / (GasConstant * T);
    }

    doublereal _free_energy_RT(double T) const
    {
        doublereal x, hnu_kt, sum = 0.0;
        doublereal kt = T * Boltzmann;
        for (size_t i = 0; i < m_nFreqs; i++) {
            hnu_kt = Planck * m_freq[i] / kt;
            x = exp(-hnu_kt);
            sum += log(1.0 - x);
        }
        return sum + m_be / (GasConstant * T);
    }

    doublereal _entropy_R(double T) const
    {
        return _energy_RT(T) - _free_energy_RT(T);
    }

    friend class Adsorbate<doublereal>;
    friend class Adsorbate<doubleFAD>;

};

}
#endif
<|MERGE_RESOLUTION|>--- conflicted
+++ resolved
@@ -99,7 +99,6 @@
         return (SpeciesThermoInterpType<ValAndDerivType>*) np;
     }
 
-<<<<<<< HEAD
     //! Duplicator
     virtual SpeciesThermoInterpType<doublereal>*
     duplMyselfAsSpeciesThermoInterpTypeDouble() const
@@ -108,14 +107,9 @@
         return (SpeciesThermoInterpType<doublereal>*) np;
     }
 
-    virtual void install(const std::string& name, size_t index, int type, const doublereal* c, doublereal minTemp,
-                         doublereal maxTemp, doublereal refPressure)
-    {
-=======
-    virtual void install(const std::string& name, size_t index, int type,
-                         const doublereal* c, doublereal minTemp_, doublereal maxTemp_,
-                         doublereal refPressure_) {
->>>>>>> 61abf386
+    virtual void install(const std::string& name, size_t index, int type, const doublereal* c, doublereal minTemp_,
+                         doublereal maxTemp_, doublereal refPressure_)
+    {
         m_be = c[1];
         m_nFreqs = int(c[0]);
         for (size_t n = 0; n < m_nFreqs; n++) {
@@ -123,15 +117,9 @@
         }
         m_index = index;
 
-<<<<<<< HEAD
-        m_lowT = minTemp;
-        m_highT = maxTemp;
-        m_Pref = refPressure;
-=======
         m_lowT  = minTemp_;
         m_highT = maxTemp_;
         m_Pref = refPressure_;
->>>>>>> 61abf386
     }
 
     //! Returns the minimum temperature that the thermo
