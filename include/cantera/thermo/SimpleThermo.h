--- conflicted
+++ resolved
@@ -174,14 +174,8 @@
      *
      * @see ConstCpPoly
      */
-<<<<<<< HEAD
-    virtual void install(const std::string& name, size_t index, int type, const doublereal* c, doublereal minTemp,
-                         doublereal maxTemp, doublereal refPressure)
-    {
-=======
     virtual void install(const std::string& name, size_t index, int type, const doublereal* c,
                          doublereal minTemp_, doublereal maxTemp_, doublereal refPressure_) {
->>>>>>> 61abf386
 
         m_logt0.push_back(log(c[0]));
         m_t0.push_back(c[0]);
@@ -191,13 +185,8 @@
         m_index.push_back(index);
         m_loc[index] = m_nspData;
         m_nspData++;
-<<<<<<< HEAD
-        doublereal tlow = minTemp;
-        doublereal thigh = maxTemp;
-=======
         doublereal tlow  = minTemp_;
         doublereal thigh = maxTemp_;
->>>>>>> 61abf386
 
         if (tlow > m_tlow_max) {
             m_tlow_max = tlow;
@@ -214,20 +203,12 @@
         m_thigh[index] = thigh;
 
         if (m_p0 < 0.0) {
-<<<<<<< HEAD
-            m_p0 = refPressure;
-        } else if (fabs(m_p0 - refPressure) > 0.1) {
-            std::string logmsg = " WARNING SimpleThermo: New Species, " + name + ", has a different reference pressure, "
-                    + fp2str(refPressure) + ", than existing reference pressure, " + fp2str(m_p0) + "\n";
-            Cantera::writelog(logmsg);
-=======
             m_p0 = refPressure_;
         } else if (fabs(m_p0 - refPressure_) > 0.1) {
             std::string logmsg =  " WARNING SimpleThermo: New Species, " + name +
                                   ", has a different reference pressure, "
                                   + fp2str(refPressure_) + ", than existing reference pressure, " + fp2str(m_p0) + "\n";
             writelog(logmsg);
->>>>>>> 61abf386
             logmsg = "                  This is now a fatal error\n";
             Cantera::writelog(logmsg);
             throw CanteraError("install()", "Species have different reference pressures");
@@ -377,17 +358,11 @@
      * @param refPressure_ output - reference pressure (Pa).
      *
      */
-<<<<<<< HEAD
-    virtual void reportParams(size_t index, int& type, doublereal* const c, doublereal& minTemp, doublereal& maxTemp,
-                              doublereal& refPressure) const
-    {
-=======
     virtual void reportParams(size_t index, int& type,
                               doublereal* const c,
                               doublereal& minTemp_,
                               doublereal& maxTemp_,
                               doublereal& refPressure_) const {
->>>>>>> 61abf386
         type = reportType(index);
         size_t loc = m_loc[index];
         if (type == SIMPLE) {
